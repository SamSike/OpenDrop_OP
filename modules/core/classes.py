#!/usr/bin/env python
# coding=utf-8
from modules.fitting.de_YoungLaplace import ylderiv
from utils.enums import RegionSelect, ThresholdSelect
from utils.config import INTERFACIAL_TENSION
from utils.enums import FittingMethod

<<<<<<< HEAD
import yaml
import numpy as np

from utils.config import INTERFACIAL_TENSION
from utils.enums import FittingMethod, RegionSelect, ThresholdSelect
=======
from typing import Dict, List, Optional, Tuple
from scipy.integrate import odeint
import numpy as np

# from .interpolation_function import cubic_interpolation_function

>>>>>>> 8e890e66

class Tolerances(object):
    def __init__(self, delta_tol, gradient_tol, maximum_fitting_steps, objective_tol, arclength_tol, maximum_arclength_steps, needle_tol, needle_steps):
        self.DELTA_TOL = delta_tol
        self.GRADIENT_TOL = gradient_tol
        self.MAXIMUM_FITTING_STEPS = maximum_fitting_steps
        self.OBJECTIVE_TOL = objective_tol
        self.ARCLENGTH_TOL = arclength_tol
        self.MAXIMUM_ARCLENGTH_STEPS = maximum_arclength_steps
        self.NEEDLE_TOL = needle_tol
        self.NEEDLE_STEPS = needle_steps


class ExperimentalSetup(object):
    def __init__(self):
        self.screen_resolution: Optional[List[int]] = None
        self.drop_id_method: RegionSelect = RegionSelect.AUTOMATED
        self.threshold_method: ThresholdSelect = ThresholdSelect.AUTOMATED
        self.needle_region_method: RegionSelect = RegionSelect.AUTOMATED
        self.baseline_method: ThresholdSelect = ThresholdSelect.AUTOMATED

        self.threshold_val = None
        self.edgefinder = None
<<<<<<< HEAD
        self.density_outer = None # contininous density
        self.needle_diameter_mm = None
        self.drop_density = None
=======

        # user input vvvvv
        self.density_outer = None  # continuous density
        self.needle_diameter_mm: Optional[float] = None
        self.drop_density: Optional[float] = None
>>>>>>> 8e890e66
        self.pixel_mm = None
        self.fit_result = None
        self.drop_contour_images = None
        self.processed_images = None
        self.ift_results = None
<<<<<<< HEAD
=======
        # user input ^^^^^

>>>>>>> 8e890e66
        self.original_boole = 0
        self.cropped_boole = 0
        self.threshold_boole = 0
        self.image_source = "Local images"
<<<<<<< HEAD
        self.number_of_frames = None
        self.save_images_boole = False
        self.create_folder_boole = False
        self.filename = None
        self.drop_region = None
=======
        self.show_popup = 0
        self.number_of_frames: int = 0
        self.wait_time = None
        self.save_images_boole = False
        self.create_folder_boole = False
        self.directory_string: Optional[str] = None
        self.filename: Optional[str] = None
        self.time_string = None
        self.local_files = None
        self.drop_region: Optional[List[Tuple[int, int]]] = None
>>>>>>> 8e890e66
        self.needle_region = None
        self.import_files: Optional[List[str]] = None
        self.frame_interval = 1
<<<<<<< HEAD
        self.analysis_methods_ca = {FittingMethod.TANGENT_FIT: False, FittingMethod.POLYNOMIAL_FIT: False, FittingMethod.CIRCLE_FIT: False, FittingMethod.ELLIPSE_FIT: False, FittingMethod.YL_FIT: False, FittingMethod.ML_MODEL: False}
        self.analysis_methods_pd = {INTERFACIAL_TENSION: True}
=======
        self.analysis_method_fields_cm = {}
        self.analysis_methods_ca: Dict[FittingMethod, bool] = {
            FittingMethod.TANGENT_FIT: False,
            FittingMethod.POLYNOMIAL_FIT: False,
            FittingMethod.CIRCLE_FIT: False,
            FittingMethod.ELLIPSE_FIT: False,
            FittingMethod.YL_FIT: False,
            FittingMethod.ML_MODEL: False
        }
        self.analysis_methods_pd: Dict[str, bool] = {
            INTERFACIAL_TENSION: True
        }
        self.statistical_output = {}
        self.statistical_output_cm = {}
        self.ift_drop_region = None
        self.ift_needle_region = None
        self.ca_drop_region = None
        self.ca_baseline_region = None
>>>>>>> 8e890e66
        self.cv2_capture_num = None
        self.genlcam_capture_num = None
        self.output_directory = None
        self.drop_points = None
        self.needle_diameter_px = None
        self.ift_results = None
        self.fit_result = None
        self.drop_contour_images = None
<<<<<<< HEAD
        self.processed_images = None
        self.drop_contour = None
        self.analysis_duration = None

    def from_yaml(self, yaml_path):
        with open(yaml_path, 'r') as file:
            config = yaml.safe_load(file)

        for key, value in config.items():
            if hasattr(self, key):
                current_attr = getattr(self, key)

                # Update nested dicts like analysis_methods_ca
                if isinstance(current_attr, dict) and isinstance(value, dict):
                    for subkey, subvalue in value.items():
                        if key == "analysis_methods_ca":
                            enum_key = getattr(FittingMethod, subkey, subkey)
                            current_attr[enum_key] = subvalue
                        elif key == "analysis_methods_pd":
                            current_attr[subkey] = subvalue
                else:
                    # Enum mapping for specific fields
                    if key in ["drop_ID_method", "needle_region_method"]:
                        value = getattr(RegionSelect, value.upper(), value)
                    elif key in ["threshold_method", "baseline_method"]:
                        value = getattr(ThresholdSelect, value.upper(), value)

                    setattr(self, key, value)
=======
        self.drop_images = None
        self.ift_results = None
        self.analyzed_ift = None
        self.drop_contour = None
        self.analysis_duration = None

>>>>>>> 8e890e66

class ExperimentalDrop(object):
    def __init__(self):
        self.image = None
        self.cropped_image = None
        self.contour = None
        self.drop_contour = None
        self.contact_points = None
        self.contact_angles = {}
        self.needle_data = None
        self.surface_data = None
        self.ret = None
        self.time = None
        self.pixels_to_mm = None

        # self.time_full = None
        # self.filename = None
        # self.img_src = 2


class DropData(object):
    def __init__(self):
        self.previous_guess = None
        self.previous_params = None
        self._params = None
        self._max_s = None
        self._s_points = 200
        self.theoretical_data = None
        self.parameter_dimensions = 5
        self.residuals = None
        self.arc_lengths = None
        # self.fitted = False
        self.needle_diameter_pixels = None
        self.s_left = None
        self.s_right = None
        # self.s_0 = None
        # self.start_time = None
        # # self.rho_drop = None
        # # self.rho_outer = None
        # # # capPX = 206 # radius of the capillary in pixels
        # # # capM = 1.651 / 1000. # radius of capillary in meters
        # # # pix2m = capM / capPX
        # self.rho_drop = 1000.
        # self.rho_outer = 0.
        # self.pix2m = 0.000008
        # self.needle_diameter_pixels = None
        # self.needle_diameter_m = None
        # self.number_experiments = None
        # self.wait_time = None

    # todo: original function. needs to be updated
    if 0:  # interpolates the theoretical profile data
        def profile(self, s):
            if (s < 0):
                raise ValueError("s value outside domain")
            if (s > self.max_s):
                # if the profile is called outside of the current region, expand
                self.max_s = 1.2 * s  # expand region to include s_max
            delta_s = self.max_s / self.s_points
            n1 = int(s / delta_s)
            n2 = n1 + 1
            t = s / delta_s - n1
            vec1 = np.array(self.theoretical_data[n1])
            vec2 = np.array(self.theoretical_data[n2])
            bond_number = self.bond()
            d_vec1 = np.array(ylderiv(vec1, 0, bond_number))
            d_vec2 = np.array(ylderiv(vec2, 0, bond_number))
            value_at_s = cubic_interpolation_function(
                vec1, vec2, d_vec1, d_vec2, delta_s, t)
            return value_at_s

    # generates a new drop profile
    def generate_profile_data(self):
        if (self._max_s is not None) and (self._s_points is not None) and (self._params is not None):
            # if [self.max_s, self.s_points, self.params].all():
            # self.fitted = False
            # s_data_points = np.arange(0, self.max_s*(1+2/self.s_points), self.max_s/self.s_points)
            s_data_points = np.linspace(0, self.max_s, self.s_points + 1)

            x_vec_initial = [.000001, 0., 0., 0., 0., 0.]
            bond_number = self.bond()
            self.theoretical_data = odeint(
                ylderiv, x_vec_initial, s_data_points, args=(bond_number,))

    # # generates a new drop profile
    # def generate_profile_volume_area_data(self):
    #     s_data_points = np.linspace(0, self.max_s, self.s_points + 1)
    #     x_vec_initial = [.000001, 0., 0., 0., 0.]
    #     bond_number = self.bond()
    #     self.original_data = odeint(dataderiv, x_vec_initial, s_data_points, args=(bond_number,))[-1,-2:]

    #     # interpolates the theoretical profile data
    # def profile(self):
    #     s_needle = self.determine
    #     Delta_s = self.s_needle() / self.s_points
    #     n1 = int(s / Delta_s)
    #     n2 = n1 + 1
    #     t =  s / Delta_s - n1
    #     vec1 = np.array(self.theoretical_data[n1])
    #     vec2 = np.array(self.theoretical_data[n2])
    #     bond_number = self.bond()
    #     Dvec1 = np.array(ylderiv(vec1, 0, bond_number))
    #     Dvec2 = np.array(ylderiv(vec2, 0, bond_number))
    #     value_at_s = cubic_interpolation_function(vec1, vec2, Dvec1, Dvec2, Delta_s, t)
    #     return value_at_s

    # def s_needle(self):
    #     return 100

    # generate new profile when params are changed

    @property
    def params(self):
        return self._params

    @params.setter
    def params(self, vector):
        if len(vector) != self.parameter_dimensions:
            raise ValueError("Parameter array incorrect dimensions")
        self._params = vector
        self.generate_profile_data()  # generate new profile when the parameters are changed

    # generate new profile when max_s is changed
    @property
    def max_s(self):
        return self._max_s

    @max_s.setter
    def max_s(self, value):
        if value <= 0:
            raise ValueError("Maximum arc length must be positive")
        self._max_s = float(value)
        # generate new profile when the maximum arc length is changed
        self.generate_profile_data()

    # test validity of variable s_points + generate new profile when s_points are
    @property
    def s_points(self):
        return self._s_points

    @s_points.setter
    def s_points(self, value):
        if value <= 1:
            raise ValueError("Number of points must be positive")
        if not isinstance(value, int):
            raise ValueError("Number of points must be an integer")
        self._s_points = value
        # generate new profile when the maximum arc length is changed
        self.generate_profile_data()

    # def calculate_interfacial_tension(self):
    #     if self.fitted:
    #         GRAVITY = 9.80035 # gravitational acceleration in Melbourne, Australia
    #         D_rho = self.rho_drop - self.rho_outer
    #         a_radius = self.apex_radius() * self.pix2m
    #         Bond = self.bond()
    #         gamma_IFT = D_rho * GRAVITY * a_radius**2 / Bond
    #         # return gamma_IFT
    #         gamma_IFT_mN = 1000 * gamma_IFT
    #         return gamma_IFT_mN
    #     else:
    #         print('ERROR: drop profile not yet fitted')
    #         return None

    # returns the Bond number
    def bond(self):
        return self.params[3]

    # returns the apex radius
    def apex_radius(self):
        return self.params[2]

    # # returns the pixel to meter conversion
    # def pixel_to_mm(self):
    #     pix2m = self.needle_diameter_mm / self.needle_diemeter_pixels
    #     return pix2m

    # # returns the pixel to meter conversion
    # def fitted_vol_area(self):
    #     s_needle = self.max_s
    #     s_data_points = np.linspace(0, s_needle, self.s_points + 1)
    #     # EPS = .000001 # need to use Bessel function Taylor expansion below
    #     bond_number = self.bond()
    #     x_vec_initial = [.000001, 0., 0., 0., 0.]
    #     vol_sur = odeint(dataderiv, x_vec_initial, s_data_points, args=(bond_number,))[-1,-2:]
    #     return vol_sur<|MERGE_RESOLUTION|>--- conflicted
+++ resolved
@@ -2,23 +2,17 @@
 # coding=utf-8
 from modules.fitting.de_YoungLaplace import ylderiv
 from utils.enums import RegionSelect, ThresholdSelect
-from utils.config import INTERFACIAL_TENSION
-from utils.enums import FittingMethod
-
-<<<<<<< HEAD
+from scipy.integrate import odeint
+
 import yaml
 import numpy as np
 
 from utils.config import INTERFACIAL_TENSION
 from utils.enums import FittingMethod, RegionSelect, ThresholdSelect
-=======
+
 from typing import Dict, List, Optional, Tuple
 from scipy.integrate import odeint
 import numpy as np
-
-# from .interpolation_function import cubic_interpolation_function
-
->>>>>>> 8e890e66
 
 class Tolerances(object):
     def __init__(self, delta_tol, gradient_tol, maximum_fitting_steps, objective_tol, arclength_tol, maximum_arclength_steps, needle_tol, needle_steps):
@@ -39,59 +33,30 @@
         self.threshold_method: ThresholdSelect = ThresholdSelect.AUTOMATED
         self.needle_region_method: RegionSelect = RegionSelect.AUTOMATED
         self.baseline_method: ThresholdSelect = ThresholdSelect.AUTOMATED
-
         self.threshold_val = None
         self.edgefinder = None
-<<<<<<< HEAD
-        self.density_outer = None # contininous density
-        self.needle_diameter_mm = None
-        self.drop_density = None
-=======
-
-        # user input vvvvv
+
         self.density_outer = None  # continuous density
         self.needle_diameter_mm: Optional[float] = None
         self.drop_density: Optional[float] = None
->>>>>>> 8e890e66
         self.pixel_mm = None
         self.fit_result = None
         self.drop_contour_images = None
         self.processed_images = None
         self.ift_results = None
-<<<<<<< HEAD
-=======
-        # user input ^^^^^
-
->>>>>>> 8e890e66
         self.original_boole = 0
         self.cropped_boole = 0
         self.threshold_boole = 0
         self.image_source = "Local images"
-<<<<<<< HEAD
-        self.number_of_frames = None
-        self.save_images_boole = False
-        self.create_folder_boole = False
-        self.filename = None
-        self.drop_region = None
-=======
-        self.show_popup = 0
         self.number_of_frames: int = 0
-        self.wait_time = None
         self.save_images_boole = False
         self.create_folder_boole = False
         self.directory_string: Optional[str] = None
         self.filename: Optional[str] = None
-        self.time_string = None
-        self.local_files = None
         self.drop_region: Optional[List[Tuple[int, int]]] = None
->>>>>>> 8e890e66
         self.needle_region = None
         self.import_files: Optional[List[str]] = None
         self.frame_interval = 1
-<<<<<<< HEAD
-        self.analysis_methods_ca = {FittingMethod.TANGENT_FIT: False, FittingMethod.POLYNOMIAL_FIT: False, FittingMethod.CIRCLE_FIT: False, FittingMethod.ELLIPSE_FIT: False, FittingMethod.YL_FIT: False, FittingMethod.ML_MODEL: False}
-        self.analysis_methods_pd = {INTERFACIAL_TENSION: True}
-=======
         self.analysis_method_fields_cm = {}
         self.analysis_methods_ca: Dict[FittingMethod, bool] = {
             FittingMethod.TANGENT_FIT: False,
@@ -104,13 +69,6 @@
         self.analysis_methods_pd: Dict[str, bool] = {
             INTERFACIAL_TENSION: True
         }
-        self.statistical_output = {}
-        self.statistical_output_cm = {}
-        self.ift_drop_region = None
-        self.ift_needle_region = None
-        self.ca_drop_region = None
-        self.ca_baseline_region = None
->>>>>>> 8e890e66
         self.cv2_capture_num = None
         self.genlcam_capture_num = None
         self.output_directory = None
@@ -119,10 +77,6 @@
         self.ift_results = None
         self.fit_result = None
         self.drop_contour_images = None
-<<<<<<< HEAD
-        self.processed_images = None
-        self.drop_contour = None
-        self.analysis_duration = None
 
     def from_yaml(self, yaml_path):
         with open(yaml_path, 'r') as file:
@@ -148,14 +102,6 @@
                         value = getattr(ThresholdSelect, value.upper(), value)
 
                     setattr(self, key, value)
-=======
-        self.drop_images = None
-        self.ift_results = None
-        self.analyzed_ift = None
-        self.drop_contour = None
-        self.analysis_duration = None
-
->>>>>>> 8e890e66
 
 class ExperimentalDrop(object):
     def __init__(self):
