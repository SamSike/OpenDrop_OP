from modules.classes import ExperimentalSetup, ExperimentalDrop, DropData, Tolerances
#from modules.PlotManager import PlotManager
from modules.ExtractData import ExtractedData
from modules.read_image import get_image
from modules.select_regions import set_drop_region,set_surface_line, correct_tilt
from modules.extract_profile import extract_drop_profile
from utils.enums import *
from utils.config import *
from modules.fits import perform_fits

import matplotlib.pyplot as plt

import os
import numpy as np
import tkinter as tk
from tkinter import font as tkFont

import timeit

class CaDataProcessor:
    def gather_image_data(self, user_input_data, extracted_data, i):
        print("\nProcessing frame %d of %d..." % (i+1, user_input_data.number_of_frames))
        input_file = user_input_data.import_files[i]
        print("\nProcessing " + input_file)
        time_start = timeit.default_timer()
        
        raw_experiment = ExperimentalDrop()
        get_image(raw_experiment, user_input_data, i)  # Save image
        set_drop_region(raw_experiment, user_input_data)
        extract_drop_profile(raw_experiment, user_input_data)
        
        if i == 0:
            extracted_data.initial_image_time = raw_experiment.time
        
        return raw_experiment

    def process_data(self, fitted_drop_data, user_input_data, callback):
        analysis_methods = dict(user_input_data.analysis_methods_ca)

        if analysis_methods.get(ML_MODEL):
            from modules.ML_model.prepare_experimental import prepare4model_v03, experimental_pred
            import tensorflow as tf
            tf.compat.v1.logging.set_verbosity(tf.compat.v1.logging.ERROR)  # Minimize TF warnings
            model_path = './modules/ML_model/'
            model = tf.keras.models.load_model(model_path)

        n_frames = user_input_data.number_of_frames
        extracted_data = ExtractedData(n_frames, fitted_drop_data.parameter_dimensions)

        self.output = []
        
        for i in range(n_frames):
            raw_experiment = self.gather_image_data(user_input_data, extracted_data, i)
            set_surface_line(raw_experiment, user_input_data)  # Fits performed if User-selected

            # Apply fitting if baseline method is automated
            if user_input_data.baseline_method == "Automated":
                if any(analysis_methods.get(method, False) for method in [TANGENT_FIT, POLYNOMIAL_FIT, CIRCLE_FIT, ELLIPSE_FIT]):
                    perform_fits(
                        raw_experiment,
                        tangent=analysis_methods[TANGENT_FIT],
                        polynomial=analysis_methods[POLYNOMIAL_FIT],
                        circle=analysis_methods[CIRCLE_FIT],
                        ellipse=analysis_methods[ELLIPSE_FIT]
                    )

            # Apply tilt correction and ML model-based fits
            if analysis_methods.get(ML_MODEL) or analysis_methods.get(YL_FIT):
                correct_tilt(raw_experiment, user_input_data)
                extract_drop_profile(raw_experiment, user_input_data)
                if user_input_data.baseline_method == "Automated":
                    set_surface_line(raw_experiment, user_input_data)
                
                if analysis_methods.get(YL_FIT):
                    print('Performing YL fit...')
                    perform_fits(raw_experiment, YL=analysis_methods[YL_FIT])
                
                if analysis_methods.get(ML_MODEL):
                    pred_ds = prepare4model_v03(raw_experiment.drop_contour)
                    ML_predictions, timings = experimental_pred(pred_ds, model)
                    raw_experiment.contact_angles[ML_MODEL] = {
                        LEFT_ANGLE: ML_predictions[0, 0],
                        RIGHT_ANGLE: ML_predictions[1, 0],
                        'timings': timings
                    }

            extracted_data.contact_angles = raw_experiment.contact_angles
            print("Extracted outputs:")
            for key1, value1 in extracted_data.contact_angles.items():
                for key2, value2 in value1.items():
                    print(f"{key1} {key2}: {value2}")

            self.output.append(extracted_data)

            if callback:
<<<<<<< HEAD
                callback(extracted_data)
=======
                # make sure to pass the raw_experiment object to the callback
                callback(extracted_data, raw_experiment)

    def save_result(self, input_file, output_directory, filename):
        for index, extracted_data in enumerate(self.output):
            extracted_data.export_data(input_file, output_directory, filename, index)
>>>>>>> 91b716d3
<|MERGE_RESOLUTION|>--- conflicted
+++ resolved
@@ -93,13 +93,9 @@
             self.output.append(extracted_data)
 
             if callback:
-<<<<<<< HEAD
-                callback(extracted_data)
-=======
                 # make sure to pass the raw_experiment object to the callback
                 callback(extracted_data, raw_experiment)
 
     def save_result(self, input_file, output_directory, filename):
         for index, extracted_data in enumerate(self.output):
-            extracted_data.export_data(input_file, output_directory, filename, index)
->>>>>>> 91b716d3
+            extracted_data.export_data(input_file, output_directory, filename, index)