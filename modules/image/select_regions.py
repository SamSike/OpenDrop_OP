--- conflicted
+++ resolved
@@ -29,15 +29,6 @@
 
 MAX_IMAGE_TO_SCREEN_RATIO = 0.8
 
-<<<<<<< HEAD
-def get_ift_regions(img: np.ndarray,
-                             padding: int = 5,
-                             area_thresh: int = 1,
-                             drop_frac: float = 1,
-                             scharr_block: int = 5,
-                             canny1: float = 80,
-                             canny2: float = 160) -> (np.ndarray, tuple):
-=======
 
 def get_ift_regions(img: np.ndarray,
                     padding: int = 5,
@@ -46,23 +37,15 @@
                     scharr_block: int = 5,
                     canny1: float = 80,
                     canny2: float = 160) -> Tuple[np.ndarray, tuple]:
->>>>>>> 716a948e
 
     original = img.copy()
     gray = cv2.cvtColor(img, cv2.COLOR_BGR2GRAY)
     H, W = gray.shape
-<<<<<<< HEAD
-    # Applying 7x7 Gaussian Blur 
-    blurred = cv2.GaussianBlur(gray, (5, 5), 0)
-    # 1) rough mask via inverted Otsu + largest CC
-    threshold = cv2.threshold(gray, 0, 255, cv2.THRESH_BINARY_INV + cv2.THRESH_OTSU)[1]
-=======
     # Applying 7x7 Gaussian Blur
     blurred = cv2.GaussianBlur(gray, (5, 5), 0)
     # 1) rough mask via inverted Otsu + largest CC
     threshold = cv2.threshold(
         gray, 0, 255, cv2.THRESH_BINARY_INV + cv2.THRESH_OTSU)[1]
->>>>>>> 716a948e
     analysis = cv2.connectedComponentsWithStats(threshold, 8)
     (totalLabels, label_ids, stats, centroids) = analysis
     if totalLabels <= 1:
@@ -71,11 +54,7 @@
 
     # Filter for components entering from the top and find the largest among them
     top_entering_blobs_indices = []
-<<<<<<< HEAD
-    for i in range(1, totalLabels): # Iterate through all components (0 is background)
-=======
     for i in range(1, totalLabels):  # Iterate through all components (0 is background)
->>>>>>> 716a948e
         if stats[i, cv2.CC_STAT_TOP] == 0:
             top_entering_blobs_indices.append(i)
 
@@ -91,31 +70,12 @@
         if area > max_area_found:
             max_area_found = area
             blob = idx
-<<<<<<< HEAD
-            
-    if blob == -1 : # Should not happen if top_entering_blobs_indices was populated
-=======
 
     if blob == -1:  # Should not happen if top_entering_blobs_indices was populated
->>>>>>> 716a948e
         print("Error selecting largest top-entering blob.")
         return original, None
 
     if stats[blob, cv2.CC_STAT_AREA] < area_thresh:
-<<<<<<< HEAD
-        print(f"Largest top-entering blob (ID: {blob}, Area: {stats[blob, cv2.CC_STAT_AREA]}) too small (threshold: {area_thresh}).")
-        return original, None
-
-    x, y, bw, bh, _ = stats[blob]
-    #print(f"Blob ID: {blob}, Area: {stats[blob, cv2.CC_STAT_AREA]}, Bounding box: (x= {x}, y= {y}) - (w= {bw}, h= {bh})")
-    roi       = gray[y:y+bh, x:x+bw]
-    roi_mask  = (label_ids[y:y+bh, x:x+bw] == blob).astype(np.uint8) * 255
-
-    # 2) Scharr→adaptiveThresh→Canny inside ROI
-    blur = cv2.GaussianBlur(roi, (scharr_block, scharr_block), 0)
-    dx   = cv2.Scharr(blur, cv2.CV_16S, 1, 0)
-    dy   = cv2.Scharr(blur, cv2.CV_16S, 0, 1)
-=======
         print(
             f"Largest top-entering blob (ID: {blob}, Area: {stats[blob, cv2.CC_STAT_AREA]}) too small (threshold: {area_thresh}).")
         return original, None
@@ -129,7 +89,6 @@
     blur = cv2.GaussianBlur(roi, (scharr_block, scharr_block), 0)
     dx = cv2.Scharr(blur, cv2.CV_16S, 1, 0)
     dy = cv2.Scharr(blur, cv2.CV_16S, 0, 1)
->>>>>>> 716a948e
     grad = dx.astype(float)**2 + dy.astype(float)**2
     grad = np.uint8(255 * (grad / grad.max()))
     cv2.adaptiveThreshold(
@@ -154,45 +113,6 @@
     initial_needle_scan_height = max(3, min(int(bh * 0.15), 500))
     # Ensure scan height is less than blob height for sensible indexing
     if initial_needle_scan_height >= bh and bh > 0:
-<<<<<<< HEAD
-        initial_needle_scan_height = bh - 1 
-    elif bh == 0: # Should not happen if blob found
-        initial_needle_scan_height = 0
-    avg_needle_width = 0
-    if initial_needle_scan_height > 0 :
-        candidate_needle_widths = blob_widths_at_each_row[:initial_needle_scan_height]
-        if np.any(candidate_needle_widths > 0):
-            avg_needle_width = np.median(candidate_needle_widths[candidate_needle_widths > 0])
-    
-    if avg_needle_width <= 1: # If needle width is too small or not found, use a small portion of top widths
-        fallback_scan_height = max(1, int(bh * 0.05))
-        if bh > 0 and np.any(blob_widths_at_each_row[:fallback_scan_height] > 0):
-             avg_needle_width = np.mean(blob_widths_at_each_row[:fallback_scan_height][blob_widths_at_each_row[:fallback_scan_height]>0])
-        if avg_needle_width <= 0: # Absolute fallback if still no valid width
-            avg_needle_width = 1 
-    expansion_factor = 1 # Drop should be significantly wider than needle
-    search_start_row = initial_needle_scan_height
-    
-    found_expansion_point = False
-    calculated_row_thresh = 0
-    for current_row in range(search_start_row, bh):
-        if blob_widths_at_each_row[current_row] > expansion_factor * avg_needle_width and blob_widths_at_each_row[current_row] > avg_needle_width + 2: # Add small absolute diff
-            calculated_row_thresh = current_row
-            found_expansion_point = True
-            #print(f"Dynamic row_thresh: Initial needle width ~{avg_needle_width:.1f}px. Expansion at row {current_row} (width {blob_widths_at_each_row[current_row]}px).")
-            break
-    
-    if not found_expansion_point:
-        print(f"No clear expansion point found. Initial needle width ~{avg_needle_width:.1f}px. Using drop_frac based fallback: {calculated_row_thresh}.")
-        pass # Already defaulted to drop_frac based
-    row_thresh = calculated_row_thresh
-
-    #print(f"Row threshold for drop detection: {row_thresh} (calculated)")
-    # --- End of dynamic row_thresh determination ---
-    def create_bounds_array(x1, y1, x2, y2):
-        # Ensure coordinates are integers for array creation if they are not None
-        if any(v is None for v in [x1, y1, x2, y2]): return None
-=======
         initial_needle_scan_height = bh - 1
     elif bh == 0:  # Should not happen if blob found
         initial_needle_scan_height = 0
@@ -235,7 +155,6 @@
         # Ensure coordinates are integers for array creation if they are not None
         if any(v is None for v in [x1, y1, x2, y2]):
             return None
->>>>>>> 716a948e
         x1, y1, x2, y2 = int(x1), int(y1), int(x2), int(y2)
         return np.array([
             [[x1, y1, x2, y1]],  # top edge
@@ -243,11 +162,7 @@
             [[x2, y2, x1, y2]],  # bottom edge
             [[x1, y2, x1, y1]],  # left edge
         ], dtype=np.int32)
-<<<<<<< HEAD
-    
-=======
-
->>>>>>> 716a948e
+
     # Create the bounding box for the entire ROI
     x1_roi = x
     y1_roi = y
@@ -257,62 +172,16 @@
     abs_bounds = create_bounds_array(x1_roi, y1_roi, x2_roi, y2_roi)
     # Create the cropped bounding box for the entire ROI
     crop_bounds = create_bounds_array(x1_roi, y1_roi, x2_roi, y2_roi)
-<<<<<<< HEAD
-    crop_roi = original[y1_roi : y2_roi, x1_roi: x2_roi]
-    if not found_expansion_point:
-        needle_pts = pts[pts[:, 0] < row_thresh]
-        pts_xy_needle = needle_pts[:, ::-1] # (x, y) coordinates
-        if pts_xy_needle.shape[0] > 0: # Ensure there are points to process
-=======
     crop_roi = original[y1_roi: y2_roi, x1_roi: x2_roi]
     if not found_expansion_point:
         needle_pts = pts[pts[:, 0] < row_thresh]
         pts_xy_needle = needle_pts[:, ::-1]  # (x, y) coordinates
         if pts_xy_needle.shape[0] > 0:  # Ensure there are points to process
->>>>>>> 716a948e
             # These are min/max coordinates of the needle points, *relative to the ROI's top-left corner*
             needle_x1_roi = np.min(pts_xy_needle[:, 0])
             needle_x2_roi = np.max(pts_xy_needle[:, 0])
             needle_y1_roi = np.min(pts_xy_needle[:, 1])
             needle_y2_roi = np.max(pts_xy_needle[:, 1])
-<<<<<<< HEAD
-            needle_abs_bounds = create_bounds_array(x + needle_x1_roi - padding, y + needle_y1_roi, x + needle_x2_roi + padding, y + needle_y2_roi - padding)
-            needle_crop_bounds = create_bounds_array(needle_x1_roi - padding, needle_y1_roi, needle_x2_roi + padding, needle_y2_roi - padding)
-            # Crop the original image using the final absolute bounding box coordinates
-            crop = original[needle_y1_roi : needle_y2_roi, x + needle_x1_roi: x + needle_x2_roi]
-            needle_rect = Rect2((x + needle_x1_roi, y + needle_y1_roi), (x + needle_x2_roi, y + needle_y2_roi))
-            return needle_rect
-    else:
-        needle_pts = pts[pts[:, 0] < row_thresh]
-        pts_xy_needle = needle_pts[:, ::-1] # (x, y) coordinates
-        if pts_xy_needle.shape[0] > 0: # Ensure there are points to process
-            # These are min/max coordinates of the needle points, *relative to the ROI's top-left corner*
-            needle_x1_roi = np.min(pts_xy_needle[:, 0])- padding
-            needle_x2_roi = np.max(pts_xy_needle[:, 0])+ padding
-            needle_y1_roi = np.min(pts_xy_needle[:, 1])
-            needle_y2_roi = np.max(pts_xy_needle[:, 1])- padding
-            needle_abs_bounds = create_bounds_array(x + needle_x1_roi, y + needle_y1_roi, x + needle_x2_roi, y + needle_y2_roi)
-            needle_crop_bounds = create_bounds_array(needle_x1_roi - padding, needle_y1_roi, needle_x2_roi, needle_y2_roi)
-            needle_rect = Rect2((x + needle_x1_roi, y + needle_y1_roi), (x + needle_x2_roi, y + needle_y2_roi))
-
-        drop_pts = pts[pts[:, 0] >= row_thresh]
-        pts_xy_drop = drop_pts[:, ::-1] # (x, y) coordinates    
-        if pts_xy_drop.shape[0] > 0: # Ensure there are points to process
-            # These are min/max coordinates of the drop points, *relative to the ROI's top-left corner*
-            drop_x1_roi = np.min(pts_xy_drop[:, 0]) - padding
-            drop_x2_roi = np.max(pts_xy_drop[:, 0]) + padding
-            drop_y1_roi = np.min(pts_xy_drop[:, 1]) #- padding
-            drop_y2_roi = np.max(pts_xy_drop[:, 1]) + padding
-            drop_abs_bounds = create_bounds_array(x + drop_x1_roi, y + drop_y1_roi, x + drop_x2_roi, y + drop_y2_roi)
-            drop_crop_bounds = create_bounds_array(drop_x1_roi, drop_y1_roi, drop_x2_roi, drop_y2_roi)
-            drop_rect = Rect2((x + drop_x1_roi, y + drop_y1_roi), (x + drop_x2_roi, y + drop_y2_roi))  
-        
-        crop = original[drop_y1_roi: drop_y2_roi, x + drop_x1_roi: x + drop_x2_roi]
-        return drop_rect, needle_rect
-
-
-def set_drop_region(experimental_drop, experimental_setup, index=0):
-=======
             needle_abs_bounds = create_bounds_array(
                 x + needle_x1_roi - padding, y + needle_y1_roi, x + needle_x2_roi + padding, y + needle_y2_roi - padding)
             needle_crop_bounds = create_bounds_array(
@@ -360,7 +229,6 @@
 
 
 def set_drop_region(experimental_drop: ExperimentalDrop, experimental_setup: ExperimentalSetup, index: int = 0) -> None:
->>>>>>> 716a948e
     # select the drop and needle regions in the image
     screen_size = experimental_setup.screen_resolution
     image_size = experimental_drop.image.shape
@@ -369,16 +237,10 @@
 
     if experimental_setup.drop_ID_method == RegionSelect.AUTOMATED:
         from modules.preprocessing.preprocessing import auto_crop
-<<<<<<< HEAD
-        experimental_drop.cropped_image, (left,right,top,bottom) = auto_crop(experimental_drop.image)
-        # print("experimental_drop.cropped_image",experimental_drop.cropped_image is None)
-        if experimental_setup.original_boole == 1: #show found drop
-=======
         experimental_drop.cropped_image, (left, right, top, bottom) = auto_crop(
             experimental_drop.image)
         # print("experimental_drop.cropped_image",experimental_drop.cropped_image is None)
         if experimental_setup.original_boole == 1:  # show found drop
->>>>>>> 716a948e
 
             # Clear all existing figures to avoid conflicts with residual plots
             plt.close('all')
@@ -624,102 +486,6 @@
 
     return img
 
-
-def crop_needle(img):
-    padding=10
-    angle_tolerance=15
-    original_img = img.copy()
-    # adjustable parameters
-    vertical_pct = 0.8     # fraction of height to keep from top
-    horizontal_pct = 0.5   # fraction of width to keep, centered
-    # initial crop of the image
-    h, w = img.shape[:2]
-    top = int(h * vertical_pct)
-    side_margin = int((w * (1 - horizontal_pct)) / 2)
-    img = img[:top, side_margin : w - side_margin]
-
-    # a veriable used to eliminate the vertical lines that exist in the bottom half of the image
-    bottom_verticals_threshold=0.7
-    # 1. Preprocess: grayscale & edges
-    gray = cv2.cvtColor(img, cv2.COLOR_BGR2GRAY) #if img.ndim == 3 else img.copy()
-    blurred = cv2.GaussianBlur(gray, (5, 5), 0)
-    edges = cv2.Canny(blurred, 50, 180, apertureSize=3)
-
-    # 2. Detect line segments via probabilistic Hough
-    lines = cv2.HoughLinesP(edges, rho=1, theta=np.pi/180, threshold=45,
-                             minLineLength=1, maxLineGap=50)
-    if lines is None or len(lines) < 2:
-        print("Insufficient line segments detected.")
-        return original_img
-
-    # 3. Optimized vertical filter
-    dx = lines[:,0,2] - lines[:,0,0]
-    dy = lines[:,0,3] - lines[:,0,1]
-    raw_angles = np.degrees(np.arctan2(dy, dx))  # -180..+180
-    orient = (raw_angles + 90) % 180             # 0 = vertical up, 180 = vertical down
-    mask = (orient <= angle_tolerance) | (orient >= 180 - angle_tolerance)
-    vertical = lines[mask]
-    if vertical.shape[0] < 2:
-        print("Could not find two vertical lines within tolerance.")
-        return original_img
-    
-    
-    # Create a mask for lines where both y-coordinates are in the top half
-    # A line (x1,y1,x2,y2) is in the top half if both y1 and y2 are less than y_midpoint
-    
-    y_midpoint = abs(h * bottom_verticals_threshold)
-    top_half_mask = (vertical[:,0,1] < y_midpoint) & (vertical[:,0,3] < y_midpoint)
-    vertical = vertical[top_half_mask]
-
-    if vertical.shape[0] < 2:
-        print("Could not find two vertical lines in the top half of the image within tolerance.")
-        return original_img
-    # Extract endpoints
-    vertical = vertical[:,0]  # shape (N,4)
-
-
-    #min_dist = int(w * min_dist_pct)
-
-    # 4. Select two longest vertical lines
-    def length_sq(l): return (l[2] - l[0])**2 + (l[3] - l[1])**2
-    sorted_lines = sorted(vertical, key=length_sq, reverse=True)
-    min_dist = 10  # your minimum x-distance in pixels
-
-    # find the longest pair whose centers are >= min_dist apart
-    for i, l1 in enumerate(sorted_lines):
-        x1 = (l1[0] + l1[2]) // 2
-        for l2 in sorted_lines[i+1:]:
-            x2 = (l2[0] + l2[2]) // 2
-            if abs(x2 - x1) >= min_dist:
-                # we found a valid pair
-                break
-        else:
-            # no valid partner for l1, continue with next
-            continue
-        # break out of outer loop as well
-        break
-    else:
-        print(f"Could not find two vertical lines ≥ {min_dist}px apart.")
-        return original_img
-    # 5. Compute bounding coords
-    x1 = (l1[0] + l1[2]) // 2
-    x2 = (l2[0] + l2[2]) // 2
-    left_x, right_x = int(min(x1, x2)), int(max(x1, x2))
-    ys = [l1[1], l1[3], l2[1], l2[3]]
-    top_y, bottom_y = int(min(ys)), int(max(ys))
-
-    # 6. Pad and clamp
-    h, w = gray.shape[:2]
-    left = max(0, left_x - padding)
-    right = min(w, right_x + padding)
-    top = max(0, top_y - padding)
-    bottom = min(h, bottom_y + padding)
-
-    # 8. Crop and return
-    img = img[top:bottom, left:right]
-
-    
-    return img
 
 def image_crop(image, points):
     # return image[min(y):max(y), min(x),max(x)]
