#!/usr/bin/env python
# coding=utf-8
from .de_YoungLaplace import ylderiv
from .de_YoungLaplace import dataderiv
#from .interpolation_function import cubic_interpolation_function
from scipy.integrate import odeint

import numpy as np

class Tolerances(object):
    def __init__(self, delta_tol, gradient_tol, maximum_fitting_steps, objective_tol, arclength_tol, maximum_arclength_steps, needle_tol, needle_steps):
        self.DELTA_TOL = delta_tol
        self.GRADIENT_TOL = gradient_tol
        self.MAXIMUM_FITTING_STEPS = maximum_fitting_steps
        self.OBJECTIVE_TOL = objective_tol
        self.ARCLENGTH_TOL = arclength_tol
        self.MAXIMUM_ARCLENGTH_STEPS = maximum_arclength_steps
        self.NEEDLE_TOL = needle_tol
        self.NEEDLE_STEPS = needle_steps


# class ExperimentalSetup(object):
#     def __init__(self):
#         self.density_drop = None
#         self.density_outer = None
#         self.needle_diameter_m = None
#         self.plot_residuals = None
#         self.plot_profiles = None
#         self.plot_IFT = None
#         self.img_src = None
#         self.total_images = None
#         self.wait_time = None
#         self.save_images = None
#         self.filename = None

class ExperimentalSetup(object):
    def __init__(self):
        self.screen_resolution = None
        self.drop_ID_method = None
        self.threshold_method = None
        self.threshold_val = None
        self.baseline_method = None
        self.edgefinder = None
        self.continuous_density = None
        self.needle_diameter_mm = None
        self.residuals_boole = None
        self.profiles_boole = None
        self.interfacial_tension_boole = None
        self.image_source = None
        self.number_of_frames = None
        self.wait_time = None
        self.save_images_boole = None
        self.filename = None
        self.time_string = None
        self.local_files = None
        self.drop_region = None
        self.needle_region = None
        self.import_files = None
        self.frame_interval = None
<<<<<<< HEAD
        self.user_input_fields = {'drop_region_choice': 'Automated', 'needle_region_choice': 'Automated','drop_density': None, 'needle_diameter': None, 'continuous_density': None, 'pixel_mm': None}
        self.analysis_method_fields = {}
        self.statistical_output = {}
        self.ift_drop_region = None
        self.ift_needle_region = None


=======
        self.cv2_capture_num = None
        self.genlcam_capture_num = None
>>>>>>> 6b5cdef3

class ExperimentalDrop(object):
    def __init__(self):
        self.image = None
        self.cropped_image = None
        self.contour = None
        self.drop_contour = None
        self.contact_points = None
        self.contact_angles = {}
        self.needle_data = None
        self.surface_data = None
        self.ret = None
        self.time = None
        self.pixels_to_mm = None
        
        # self.time_full = None
        # self.filename = None
        # self.img_src = 2


class DropData(object):
    def __init__(self):
        self.previous_guess = None
        self.previous_params = None
        self._params = None
        self._max_s = None
        self._s_points = 200
        self.theoretical_data = None
        self.parameter_dimensions = 5
        self.residuals = None
        self.arc_lengths = None
        # self.fitted = False
        self.needle_diameter_pixels = None
        self.s_left = None
        self.s_right = None
        # self.s_0 = None
        # self.start_time = None
        # # self.rho_drop = None
        # # self.rho_outer = None
        # # # capPX = 206 # radius of the capillary in pixels
        # # # capM = 1.651 / 1000. # radius of capillary in meters
        # # # pix2m = capM / capPX
        # self.rho_drop = 1000.
        # self.rho_outer = 0.
        # self.pix2m = 0.000008
        # self.needle_diameter_pixels = None
        # self.needle_diameter_m = None
        # self.number_experiments = None
        # self.wait_time = None


    if 0:# interpolates the theoretical profile data
        def profile(self, s):
            if (s < 0):
                raise ValueError("s value outside domain")
            if (s > self.max_s):
                # if the profile is called outside of the current region, expand
                self.max_s = 1.2 * s # expand region to include s_max
            Delta_s = self.max_s / self.s_points
            n1 = int(s / Delta_s)
            n2 = n1 + 1
            t =  s / Delta_s - n1
            vec1 = np.array(self.theoretical_data[n1])
            vec2 = np.array(self.theoretical_data[n2])
            bond_number = self.bond()
            Dvec1 = np.array(ylderiv(vec1, 0, bond_number))
            Dvec2 = np.array(ylderiv(vec2, 0, bond_number))
            value_at_s = cubic_interpolation_function(vec1, vec2, Dvec1, Dvec2, Delta_s, t)
            return value_at_s

    # generates a new drop profile
    def generate_profile_data(self):
        if (self._max_s is not None) and (self._s_points is not None) and (self._params is not None):
        # if [self.max_s, self.s_points, self.params].all():
            # self.fitted = False
            # s_data_points = np.arange(0, self.max_s*(1+2/self.s_points), self.max_s/self.s_points)
            s_data_points = np.linspace(0, self.max_s, self.s_points + 1)

            x_vec_initial = [.000001, 0., 0., 0., 0., 0.]
            bond_number = self.bond()
            self.theoretical_data = odeint(ylderiv, x_vec_initial, s_data_points, args=(bond_number,))

    # # generates a new drop profile
    # def generate_profile_volume_area_data(self):
    #     s_data_points = np.linspace(0, self.max_s, self.s_points + 1)
    #     x_vec_initial = [.000001, 0., 0., 0., 0.]
    #     bond_number = self.bond()
    #     self.original_data = odeint(dataderiv, x_vec_initial, s_data_points, args=(bond_number,))[-1,-2:]

    #     # interpolates the theoretical profile data
    # def profile(self):
    #     s_needle = self.determine
    #     Delta_s = self.s_needle() / self.s_points
    #     n1 = int(s / Delta_s)
    #     n2 = n1 + 1
    #     t =  s / Delta_s - n1
    #     vec1 = np.array(self.theoretical_data[n1])
    #     vec2 = np.array(self.theoretical_data[n2])
    #     bond_number = self.bond()
    #     Dvec1 = np.array(ylderiv(vec1, 0, bond_number))
    #     Dvec2 = np.array(ylderiv(vec2, 0, bond_number))
    #     value_at_s = cubic_interpolation_function(vec1, vec2, Dvec1, Dvec2, Delta_s, t)
    #     return value_at_s

    # def s_needle(self):
    #     return 100


    # generate new profile when params are changed
    @property
    def params(self):
        return self._params

    @params.setter
    def params(self, vector):
        if len(vector) != self.parameter_dimensions:
            raise ValueError("Parameter array incorrect dimensions")
        self._params = vector
        self.generate_profile_data() # generate new profile when the parameters are changed

    # generate new profile when max_s is changed
    @property
    def max_s(self):
        return self._max_s

    @max_s.setter
    def max_s(self, value):
        if value <= 0:
            raise ValueError("Maximum arc length must be positive")
        self._max_s = float(value)
        self.generate_profile_data() # generate new profile when the maximum arc length is changed

    # test validity of variable s_points + generate new profile when s_points are
    @property
    def s_points(self):
        return self._s_points

    @s_points.setter
    def s_points(self, value):
        if value <= 1:
            raise ValueError("Number of points must be positive")
        if not isinstance(value, int):
            raise ValueError("Number of points must be an integer")
        self._s_points = value
        self.generate_profile_data() # generate new profile when the maximum arc length is changed

    # def calculate_interfacial_tension(self):
    #     if self.fitted:
    #         GRAVITY = 9.80035 # gravitational acceleration in Melbourne, Australia
    #         D_rho = self.rho_drop - self.rho_outer
    #         a_radius = self.apex_radius() * self.pix2m
    #         Bond = self.bond()
    #         gamma_IFT = D_rho * GRAVITY * a_radius**2 / Bond
    #         # return gamma_IFT
    #         gamma_IFT_mN = 1000 * gamma_IFT
    #         return gamma_IFT_mN
    #     else:
    #         print('ERROR: drop profile not yet fitted')
    #         return None

    # returns the Bond number
    def bond(self):
        return self.params[3]

    # returns the apex radius
    def apex_radius(self):
        return self.params[2]

    # # returns the pixel to meter conversion
    # def pixel_to_mm(self):
    #     pix2m = self.needle_diameter_mm / self.needle_diemeter_pixels
    #     return pix2m

    # # returns the pixel to meter conversion
    # def fitted_vol_area(self):
    #     s_needle = self.max_s
    #     s_data_points = np.linspace(0, s_needle, self.s_points + 1)
    #     # EPS = .000001 # need to use Bessel function Taylor expansion below
    #     bond_number = self.bond()
    #     x_vec_initial = [.000001, 0., 0., 0., 0.]
    #     vol_sur = odeint(dataderiv, x_vec_initial, s_data_points, args=(bond_number,))[-1,-2:]
    #     return vol_sur<|MERGE_RESOLUTION|>--- conflicted
+++ resolved
@@ -57,18 +57,13 @@
         self.needle_region = None
         self.import_files = None
         self.frame_interval = None
-<<<<<<< HEAD
         self.user_input_fields = {'drop_region_choice': 'Automated', 'needle_region_choice': 'Automated','drop_density': None, 'needle_diameter': None, 'continuous_density': None, 'pixel_mm': None}
         self.analysis_method_fields = {}
         self.statistical_output = {}
         self.ift_drop_region = None
         self.ift_needle_region = None
-
-
-=======
         self.cv2_capture_num = None
         self.genlcam_capture_num = None
->>>>>>> 6b5cdef3
 
 class ExperimentalDrop(object):
     def __init__(self):
