--- conflicted
+++ resolved
@@ -13,7 +13,7 @@
     def __init__(self, parent, user_input_data, experimental_drop, application):
         super().__init__(parent)
         set_light_only_color(self, "outerframe")
-        
+
         self.application = application
         self.user_input_data = user_input_data
         self.experimental_drop = experimental_drop
@@ -31,7 +31,6 @@
         self.grid_rowconfigure(0, weight=1) # Assuming main_frame is in row 0 now (see below)
         self.grid_columnconfigure(0, weight=1)
 
-<<<<<<< HEAD
         self.main_frame = ctk.CTkFrame(self)
         # Place main_frame in ImageApp's grid, row 0, column 0, making it expand
         self.main_frame.grid(row=0, column=0, sticky="nsew", padx=15, pady=15)
@@ -45,50 +44,13 @@
         self.main_frame.grid_rowconfigure(1, weight=0)
 
         # Call the function to initialize the image display area and buttons
-        # Pass main_frame as the parent for items created inside initialize_image_display
-        self.initialize_image_display(self.main_frame)
-
-        # --- Place the image_processing_frame correctly in main_frame's grid ---
-        # Create a separate frame for the "Show Image Processing Steps" checkbox
-        self.image_processing_frame = ctk.CTkFrame(self.main_frame) # Parent is main_frame
-        # Place it in main_frame's grid, below display_frame
-        self.image_processing_frame.grid(row=1, column=0, sticky="ew", padx=15, pady=(0, 10)) # stick "ew" to fill horizontally
-
-        # Configure image_processing_frame internal grid if needed (e.g., for the checkbox)
-        self.image_processing_frame.grid_columnconfigure(0, weight=1) # Allow checkbox label to expand if needed
-
-        # Create the checkbox in the separate frame
-        self.show_popup_var = CheckButton(
-            self, # 'self' might be wrong here, should be parent of CheckButton? Check CheckButton definition. Assume self.image_processing_frame for now
-            self.image_processing_frame, # Parent frame for the CheckButton widget
-            "Show Image Processing Steps",
-            self.update_pop_bool, # Simplified callback reference
-            rw=0, cl=0, # Place CheckButton in row 0, col 0 of image_processing_frame
-            state_specify='normal'
-        )
-        # If CheckButton itself needs gridding:
-        # self.show_popup_var.grid(row=0, column=0, sticky="w", padx=5, pady=5) # Example placement
-
-        # Initial load and update
-        if self.image_paths:
-            self.load_image(self.image_paths[self.current_index])
-        self.update_image_processing_button()
-=======
-        # Call the function to initialize the image display area and buttons
         self.initialize_image_display(self)
-
-    def initialize_image_display(self, frame):
-        """Initialize the image display and navigation buttons inside the provided frame."""
-        # Create a display frame for the image and navigation
-        display_frame = ctk.CTkFrame(frame)
-        set_light_only_color(display_frame, "entry")
-        display_frame.grid(sticky="nsew", padx=15, pady=(10, 0))
->>>>>>> fd28b554
 
     def initialize_image_display(self, frame):
         """Initialize the image display and navigation buttons inside the provided frame (frame is main_frame)."""
         display_frame = ctk.CTkFrame(frame) # Parent is main_frame now
         # Place display_frame in main_frame's grid (row 0)
+        set_light_only_color(display_frame, "entry")
         display_frame.grid(row=0, column=0, sticky="nsew", padx=10, pady=10) # Fill the top row of main_frame
 
         # --- Configure display_frame's internal grid ---
@@ -111,13 +73,9 @@
 
         # Create a frame for image navigation controls
         self.image_navigation_frame = ctk.CTkFrame(display_frame)
-<<<<<<< HEAD
         # Place in display_frame's grid, row 2, centered
+        set_light_only_color(self.image_navigation_frame, "entry")
         self.image_navigation_frame.grid(row=2, column=0, padx=10, pady=10, sticky="")
-=======
-        set_light_only_color(self.image_navigation_frame, "entry")
-        self.image_navigation_frame.grid(row=2, column=0, pady=20)
->>>>>>> fd28b554
 
         # --- Navigation controls inside image_navigation_frame ---
         # (Layout within this frame remains the same)
@@ -139,8 +97,6 @@
         self.next_button = ctk.CTkButton(self.image_navigation_frame, text=">", command=lambda: self.change_image(1), width=3)
         self.next_button.grid(row=0, column=3, padx=5, pady=5)
 
-<<<<<<< HEAD
-=======
         # # Create a separate frame for the "Show Image Processing Steps" checkbox (this is the second section)
         # self.image_processing_frame = ctk.CTkFrame(frame)
         # self.image_processing_frame.grid(sticky="nsew", padx=15, pady=(10, 0))
@@ -164,7 +120,6 @@
 
         # self.update_image_processing_button()
 
->>>>>>> fd28b554
     def load_images(self):
         """Load all images from the specified directory and return their paths."""
         directory = "experimental_data_set"
@@ -245,11 +200,8 @@
             file_name = os.path.basename(self.image_paths[self.current_index])
             self.name_label.configure(text=file_name)
 
-<<<<<<< HEAD
-=======
-
-  
->>>>>>> fd28b554
+
+
     def update_index_from_entry(self):
         """Update current index based on user input in the entry."""
         if not self.image_paths: return
@@ -275,24 +227,5 @@
         self.index_entry.delete(0, 'end')
         self.index_entry.insert(0, str(self.current_index + 1))
 
-<<<<<<< HEAD
-    def update_image_processing_button(self):
-        """Update the visibility and state of the image processing toggle button."""
-        # Ensure show_popup_var exists before trying to grid/grid_forget
-        if hasattr(self, 'show_popup_var') and self.show_popup_var:
-            drop_region_value = self.user_input_data.drop_ID_method
-            if drop_region_value == "Automated":
-                self.show_popup_var.grid(row=0, column=0, sticky="w", padx=5, pady=5)
-                self.show_popup_var.set_value(0)
-            else:
-                self.show_popup_var.grid_forget()
-
-    # Callback for checkbox to update show_popup
-    def update_pop_bool(self, *args): # Made it a method
-        # 1: true, 0: false
-        print("trigger: ",self.show_popup_var.get_value())
-        self.user_input_data.show_popup = self.show_popup_var.get_value()
-=======
->>>>>>> fd28b554
-
-
+
+
