--- conflicted
+++ resolved
@@ -1,44 +1,17 @@
 import tkinter as tk
-<<<<<<< HEAD
-from customtkinter import *
-=======
 import customtkinter as ctk
 
->>>>>>> c86cbee0
 from utils.config import *
 from utils.validators import *
 
 class FloatEntry():
-<<<<<<< HEAD
-    def __init__(self, parent, frame, text_left, callback, rw=0, label_width=None, width_specify=10, state_specify='normal'):
-        # Create a CTkLabel for the text on the left
-        self.label = CTkLabel(frame, text=text_left, text_color="black")
-        self.label.grid(row=rw, column=0, sticky="w")
-=======
     def __init__(self, parent, frame, text_left, callback, rw=0, padx=(5, 5), pady=(5, 5), width_specify=150, label_width=150, state_specify='normal'):
         self.label = ctk.CTkLabel(frame, text=text_left, width=label_width)
         self.label.grid(row=rw, column=0, sticky="w", padx=padx, pady=pady)
         self.text_variable = ctk.StringVar()
->>>>>>> c86cbee0
 
-        # Create a StringVar for the entry field
-        self.text_variable = StringVar()
-
-        # Add a trace callback for text_variable if a callback is provided
         if callback:
             self.text_variable.trace_add("write", callback)
-<<<<<<< HEAD
-
-        # Validation command for float entries (assuming validate_float is defined)
-        vcmd_float = (parent.register(validate_float), '%d', '%i', '%P', '%s', '%S', '%v', '%V', '%W')
-
-        # Create the CTkEntry for float input
-        self.entry = CTkEntry(frame, textvariable=self.text_variable, validate='key', validatecommand=vcmd_float)
-        self.entry.configure(width=width_specify)
-
-        # Position the entry field in the grid layout
-        self.entry.grid(row=rw, column=1, sticky="we")
-=======
             
         vcmd_float = (parent.register(validate_float),
                       '%d', '%i', '%P', '%s', '%S', '%v', '%V', '%W')
@@ -46,7 +19,6 @@
                               textvariable=self.text_variable, validate='key', validatecommand=vcmd_float)
         self.entry.configure(width=width_specify, state=state_specify)
         self.entry.grid(row=rw, column=1, sticky="we", padx=padx, pady=pady)
->>>>>>> c86cbee0
 
     def get_value(self):
         return float("0" + self.text_variable.get())
