--- conflicted
+++ resolved
@@ -1,40 +1,22 @@
-<<<<<<< HEAD
-from customtkinter import *
-
-=======
 import tkinter as tk
 import customtkinter as ctk
->>>>>>> c86cbee0
 
 from utils.config import *
 
 class CheckButton():
     def __init__(self, parent, frame, text_left, callback, rw=0, cl=0, width_specify=10, padx=(5, 5), pady=(1, 1), stcky="w", state_specify='normal'):  # , pd=5
         self._save_previous_variable = 0
-<<<<<<< HEAD
-        self.int_variable = IntVar()
-=======
         self.int_variable = ctk.IntVar()
->>>>>>> c86cbee0
 
         if callback:
             self.int_variable.trace_add("write", callback)
 
-<<<<<<< HEAD
-        # Replace tk.Checkbutton with CTkCheckBox
-        self.check_button = CTkCheckBox(
-            frame, text=text_left, variable=self.int_variable, state=state_specify)
-        
-        # Apply grid configuration
-        self.check_button.grid(row=rw, column=cl, sticky=stcky, pady=pdy, padx=pdx)
-=======
         self.check_button = ctk.CTkCheckBox(
             frame, text=text_left, variable=self.int_variable, state=state_specify, 
             border_width=2, checkbox_width=15, checkbox_height=15, corner_radius=5)
         # "CENTER") # sticky="w" padx=pd,
         self.check_button.grid(
             row=rw, column=cl, sticky=stcky, pady=pady, padx=padx)
->>>>>>> c86cbee0
 
     def get_value(self):
         return self.int_variable.get()
