--- conflicted
+++ resolved
@@ -1,34 +1,11 @@
-<<<<<<< HEAD
-from customtkinter import *
-=======
 import tkinter as tk
 import customtkinter as ctk
 
->>>>>>> c86cbee0
 from utils.config import *
 
 class OptionMenu():
     def __init__(self, parent, frame, text_left, options_list, callback, rw=0, padx=(5, 5), pady=(5, 5), default_value=None, width_specify=150, label_width=150):
         self.entry_list = options_list
-<<<<<<< HEAD
-        # Use CTkLabel instead of tk.Label
-        self.label = CTkLabel(
-            frame, text=text_left, anchor="w")
-        self.label.grid(row=rw, column=0, sticky="w")
-        
-        # Initialize StringVar and set default value if provided
-        self.text_variable = StringVar(value=default_value if default_value in options_list else options_list[0])
-
-        if callback:
-            self.text_variable.trace_add("write", callback)
-
-        # Use CTkOptionMenu instead of tk.OptionMenu
-        self.optionmenu = CTkOptionMenu(
-            frame, variable=self.text_variable, values=self.entry_list)
-        
-        self.optionmenu.configure(width=width_specify)
-        self.optionmenu.grid(row=rw, column=1, sticky="w")
-=======
         self.label = ctk.CTkLabel(
             frame, text=text_left, width=label_width, anchor="w")
         self.label.grid(row=rw, column=0, sticky="w", padx=padx, pady=pady)
@@ -44,7 +21,6 @@
                                         values=options_list,
                                         width=width_specify)
         self.optionmenu.grid(row=rw, column=1, sticky="w", padx=padx, pady=pady)
->>>>>>> c86cbee0
 
     def get_value(self):
         return self.text_variable.get()
