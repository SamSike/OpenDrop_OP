from modules.core.classes import ExperimentalSetup
from views.component.option_menu import OptionMenu
from views.component.float_entry import FloatEntry
from views.component.float_combobox import FloatCombobox
from views.component.check_button import CheckButton
from views.helper.style import set_light_only_color
from utils.config import AUTO_MANUAL_OPTIONS, NEEDLE_OPTIONS, DROP_ID_OPTIONS, THRESHOLD_OPTIONS, BASELINE_OPTIONS, INTERFACIAL_TENSION
from utils.enums import FittingMethod
from utils.tooltip_util import create_tooltip
<<<<<<< HEAD
import re
import os
from tkinter import messagebox

=======

from customtkinter import CTk, CTkFrame, CTkLabel
>>>>>>> 8e890e66
LABEL_WIDTH = 200  # Adjust as needed

# ift [User Input]


def create_user_input_fields_ift(self, parent, user_input_data: ExperimentalSetup):
    """Create user input fields and return the frame containing them."""
    user_input_frame = CTkFrame(parent)
    set_light_only_color(user_input_frame, "innerframe")
    user_input_frame.grid(row=1, column=0, columnspan=2,
                          sticky="nsew", padx=15, pady=15)

    # Configure the grid for the user_input_frame to be resizable
    user_input_frame.grid_rowconfigure(
        0, weight=0)  # No resizing for the label row
    # Allow resizing for the input fields row
    user_input_frame.grid_rowconfigure(1, weight=1)
    # Allow resizing for the first column
    user_input_frame.grid_columnconfigure(0, weight=1)
    # Allow resizing for the second column
    user_input_frame.grid_columnconfigure(1, weight=1)

    # Create a label for the dynamic content
    label = CTkLabel(user_input_frame, text="User Inputs",
                     font=("Roboto", 16, "bold"))
    label.grid(row=0, column=0, padx=10, pady=5, sticky="w")  # Grid for label

    # Create a frame to hold all input fields
    input_fields_frame = CTkFrame(user_input_frame)
    set_light_only_color(input_fields_frame, "entry")
    input_fields_frame.grid(row=1, column=0, padx=10, pady=(
        0, 10), sticky="nsew", columnspan=2)  # Grid for input fields frame

    # Configure the grid of the input_fields_frame to be resizable
    for i in range(6):
        input_fields_frame.grid_rowconfigure(i, weight=1)
    # Label column fixed width (anchor='w' handles alignment)
    input_fields_frame.grid_columnconfigure(0, weight=0)
    input_fields_frame.grid_columnconfigure(
        1, weight=1)  # Widget column expands

    # Update the input value functions
    def update_drop_region_method(*args):
        user_input_data.drop_id_method = self.drop_region_method.get_value()
        # self.image_app.update_image_processing_button()

    def update_needle_region_method(*args):
        user_input_data.needle_region_method = self.needle_region_method.get_value()

    def update_drop_density(*args):
        user_input_data.drop_density = self.drop_density_method.get_value()

    def update_continuous_density(*args):
        user_input_data.density_outer = self.continuous_density.get_value()

    def update_needle_diameter(*args):
        user_input_data.needle_diameter_mm = self.needle_diameter.get_value()

    def update_pixel_mm(*args):
        user_input_data.pixel_mm = self.pixel_mm.get_value()

    # Add input widgets with lambda functions for updates
    self.drop_region_method = OptionMenu(
        self, input_fields_frame, "Drop Region:", AUTO_MANUAL_OPTIONS, lambda *args: update_drop_region_method(*args), rw=0,
        default_value=user_input_data.drop_id_method
    )
    self.drop_region_method.optionmenu.grid_configure(sticky="ew")

    self.needle_region_method = OptionMenu(
        self, input_fields_frame, "Needle Region:", AUTO_MANUAL_OPTIONS, lambda *args: update_needle_region_method(*args), rw=1,
        default_value=user_input_data.needle_region_method
    )
    self.needle_region_method.optionmenu.grid_configure(sticky="ew")

    self.drop_density_method = FloatEntry(
        self, input_fields_frame, "Drop Density(kg/m³):", lambda *args: update_drop_density(*args), rw=2,
        default_value=user_input_data.drop_density
    )

    self.continuous_density = FloatEntry(
        self, input_fields_frame, "Continuous density (kg/m):", lambda *args: update_continuous_density(*args), rw=3,
        default_value=user_input_data.density_outer
    )

    # Create a frame to hold the needle diameter combobox and management buttons
    needle_frame = CTkFrame(input_fields_frame)
    needle_frame.grid(row=4, column=1, sticky="ew", padx=(5, 5), pady=(5, 5))
    needle_frame.grid_columnconfigure(0, weight=1)  # Combobox takes most space
    needle_frame.grid_columnconfigure(1, weight=0)  # Buttons don't need to stretch
    needle_frame.grid_columnconfigure(2, weight=0)  # Buttons don't need to stretch

    # Create needle diameter label
    needle_label = CTkLabel(input_fields_frame, text="Needle diameter (mm):", width=LABEL_WIDTH, anchor="w")
    needle_label.grid(row=4, column=0, sticky="w", padx=(5, 5), pady=(5, 5))
    
    # Create needle diameter combobox
    needle_var = StringVar()
    if user_input_data.needle_diameter_mm is not None:
        needle_var.set(str(user_input_data.needle_diameter_mm))
    
    needle_combobox = CTkComboBox(needle_frame, variable=needle_var, values=NEEDLE_OPTIONS, width=110)
    needle_combobox.grid(row=0, column=0, sticky="ew", padx=(0, 5))
    
    # Add/remove button functions
    def add_needle_diameter():
        # Get value directly from the input field, no dialog popup
        new_value = needle_var.get()
        if new_value:
            try:
                # Validate as a valid float
                float_value = float(new_value)
                # Format as string
                formatted_value = str(float_value)
                
                # Check if already exists
                if formatted_value not in NEEDLE_OPTIONS:
                    # Add to NEEDLE_OPTIONS
                    NEEDLE_OPTIONS.append(formatted_value)
                    # Update combobox
                    needle_combobox.configure(values=NEEDLE_OPTIONS)
                    # Save to config.py
                    save_needle_options_to_config()
            except ValueError:
                # Show error message
                messagebox.showerror("Invalid Input", "Please enter a valid number.")
    
    def remove_needle_diameter():
        current_value = needle_var.get()
        # Ensure there's a selected value and it's not the last option
        if current_value and current_value in NEEDLE_OPTIONS and len(NEEDLE_OPTIONS) > 1:
            # Remove from NEEDLE_OPTIONS
            NEEDLE_OPTIONS.remove(current_value)
            # Update combobox
            needle_combobox.configure(values=NEEDLE_OPTIONS)
            # Set to first value
            needle_var.set(NEEDLE_OPTIONS[0])
            # Save to config.py
            save_needle_options_to_config()
    
    # Add buttons
    add_button = CTkButton(needle_frame, text="+", width=30, command=add_needle_diameter)
    add_button.grid(row=0, column=1, padx=(0, 5))
    
    remove_button = CTkButton(needle_frame, text="-", width=30, command=remove_needle_diameter)
    remove_button.grid(row=0, column=2)
    
    # Add tooltips
    create_tooltip(needle_label, "The needle diameter, used for image scale calibration.")
    create_tooltip(add_button, "Add a new needle diameter value")
    create_tooltip(remove_button, "Remove the selected needle diameter value")
    
    # Create object for update_needle_diameter callback
    def get_needle_value():
        try:
            return float(needle_var.get())
        except ValueError:
            return None
    
    # Create a compatible object that supports the expected interface
    self.needle_diameter = type('obj', (object,), {
        'get_value': get_needle_value,
        'set_value': lambda value: needle_var.set(str(value)) if value is not None else None,
        'label': needle_label
    })
    
    # Set initial value
    if user_input_data.needle_diameter_mm is not None:
        self.needle_diameter.set_value(user_input_data.needle_diameter_mm)

    # Set up needle_var to call update_needle_diameter
    needle_var.trace_add("write", update_needle_diameter)

    self.pixel_mm = FloatEntry(
        self, input_fields_frame, "Pixel scale(px/mm):", lambda *args: update_pixel_mm(*args), rw=5,
        default_value=user_input_data.pixel_mm
    )

<<<<<<< HEAD
    create_tooltip(self.drop_region_method.label, "The method to detect the droplet region.")
    create_tooltip(self.needle_region_method.label, "The method to detect the needle region.")
    create_tooltip(self.drop_density_method.label, "The density of the droplet in kg/m³. Used for interfacial tension calculation.")
    create_tooltip(self.continuous_density.label, "The density of the surrounding fluid (e.g., air or oil) in kg/m³.")
    create_tooltip(self.pixel_mm.label, "The pixel-to-millimeter scale for image-based measurements (optional).")
=======
    create_tooltip(self.drop_region_method.label,
                   "The method to detect the droplet region.")
    create_tooltip(self.needle_region_method.label,
                   "The method to detect the needle region.")
    create_tooltip(self.drop_density_method.label,
                   "The density of the droplet in kg/m³. Used for interfacial tension calculation.")
    create_tooltip(self.continuous_density.label,
                   "The density of the surrounding fluid (e.g., air or oil) in kg/m³.")
    create_tooltip(self.needle_diameter.label,
                   "The needle diameter, used for image scale calibration.")
    create_tooltip(self.pixel_mm.label,
                   "The pixel-to-millimeter scale for image-based measurements (optional).")
>>>>>>> 8e890e66

    # Returning the user input frame
    return user_input_frame

# Add tooltip messages


def add_help_icon(parent, row, column, tooltip_text: str):
    icon = CTkLabel(parent, text="❓", font=("Arial", 12, "bold"),
                    cursor="question_arrow", text_color="red")
    icon.grid(row=row, column=column, padx=(2, 5), pady=5, sticky="w")
    create_tooltip(icon, tooltip_text)

# ift [Analysis Methods]


def create_analysis_checklist_ift(self, parent, user_input_data: ExperimentalSetup):

    analysis_clist_frame = CTkFrame(parent)
    # Ensure the frame itself expands within its parent grid cell
    set_light_only_color(analysis_clist_frame, "innerframe")
    analysis_clist_frame.grid(row=1, column=0, columnspan=2,
                              sticky="nsew", padx=15, pady=15)  # Changed sticky to nsew

    # --- Configure analysis_clist_frame's internal grid ---
    analysis_clist_frame.grid_rowconfigure(0, weight=0)  # Label row fixed
    analysis_clist_frame.grid_rowconfigure(
        1, weight=1)  # input_fields_frame row expands
    analysis_clist_frame.grid_columnconfigure(0, weight=1)  # Column expands

    # Create a label for the dynamic content
    label = CTkLabel(analysis_clist_frame,
                     text="Analysis methods", font=("Roboto", 16, "bold"))
    label.grid(row=0, column=0, padx=10, pady=5,
               sticky="w")  # Removed columnspan

    # Create a frame to hold all input fields
    input_fields_frame = CTkFrame(analysis_clist_frame)
    # Make this frame expand within analysis_clist_frame's row 1
    set_light_only_color(input_fields_frame, "entry")
    input_fields_frame.grid(row=1, column=0, padx=10, pady=(
        0, 10), sticky="nsew")  # Changed sticky to nsew

    # --- Configure input_fields_frame's internal grid ---
    # Only one checkbox here at rw=0, cl=0
    input_fields_frame.grid_rowconfigure(0, weight=1)
    # Maybe make checkbox expand? Or keep fixed? Let's try weight=1.
    input_fields_frame.grid_columnconfigure(0, weight=1)

    def update_default_method_boole(*args):
        user_input_data.analysis_methods_pd[INTERFACIAL_TENSION] = self.default_method_boole.get_value(
        )

    self.default_method_boole = CheckButton(
        self, input_fields_frame, "Interfacial Tension", update_default_method_boole, rw=0, cl=0,
        default_value=user_input_data.analysis_methods_pd[INTERFACIAL_TENSION])

    return analysis_clist_frame


def create_user_inputs_cm(self, parent, user_input_data):
    """Create user input fields and return the frame containing them."""
    # Create the user input frame
    user_input_frame = CTkFrame(parent)
    set_light_only_color(user_input_frame, "innerframe")
    user_input_frame.grid(row=1, column=0, columnspan=2,
                          sticky="nsew", padx=15, pady=15)

    # Configure user_input_frame's internal grid
    user_input_frame.grid_rowconfigure(0, weight=0)  # Label row fixed
    # input_fields_frame row expands
    user_input_frame.grid_rowconfigure(1, weight=1)
    user_input_frame.grid_columnconfigure(
        0, weight=1)  # Allow column to expand

    # Create a label for the dynamic content
    label = CTkLabel(user_input_frame, text="User Inputs",
                     font=("Roboto", 16, "bold"))
    label.grid(row=0, column=0, padx=10, pady=5, sticky="w")

    # Create a frame to hold all input fields
    input_fields_frame = CTkFrame(user_input_frame)
    set_light_only_color(input_fields_frame, "entry")
    input_fields_frame.grid(row=1, column=0, padx=10,
                            pady=(0, 10), sticky="nsew")

    # Configure the grid of input_fields_frame to be resizable
    for i in range(4):
        input_fields_frame.grid_rowconfigure(i, weight=1)
    input_fields_frame.grid_columnconfigure(
        0, weight=0)  # Label column fixed width
    input_fields_frame.grid_columnconfigure(
        1, weight=1)  # Widget column expands

    # Define update functions for each input
    def update_drop_id_method(*args):
        user_input_data.drop_id_method = self.drop_id_method.get_value()
        # self.image_app.update_image_processing_button()
        # Reset baseline dependencies
        # self.image_app.update_button_visibility()

    def update_threshold_method(*args):
        user_input_data.threshold_method = self.threshold_method.get_value()
        # user_input_data.threshold_val = None
        # self.image_app.update_button_visibility()

    def update_threshold_value(*args):
        user_input_data.threshold_val = self.threshold_val.get_value()

    def update_baseline_method(*args):
        user_input_data.baseline_method = self.baseline_method.get_value()
        # user_input_data.threshold_val = None
        # self.image_app.update_button_visibility()

    # Create input fields with the associated update methods
    self.drop_id_method = OptionMenu(
        self, input_fields_frame, "Drop ID method:", DROP_ID_OPTIONS,
        lambda *args: update_drop_id_method(*args), rw=0, default_value=user_input_data.drop_id_method
    )
    self.drop_id_method.optionmenu.grid_configure(sticky="ew")

    self.threshold_method = OptionMenu(
        self, input_fields_frame, "Threshold value selection method:", THRESHOLD_OPTIONS,
        lambda *args: update_threshold_method(*args), rw=1, default_value=user_input_data.threshold_method
    )
    self.threshold_method.optionmenu.grid_configure(sticky="ew")

    self.threshold_val = FloatEntry(
        self, input_fields_frame, "Threshold value (ignored if method=Automated):",
        lambda *args: update_threshold_value(*args), rw=2, default_value=user_input_data.threshold_val
    )
    self.threshold_val.entry.grid_configure(sticky="ew")

    self.baseline_method = OptionMenu(
        self, input_fields_frame, "Baseline selection method:", BASELINE_OPTIONS,
        lambda *args: update_baseline_method(*args), rw=3, default_value=user_input_data.baseline_method
    )
    self.baseline_method.optionmenu.grid_configure(sticky="ew")

    create_tooltip(self.drop_id_method.label,
                   "The method to identify the droplet region")
    create_tooltip(self.threshold_method.label,
                   "The method for threshold value selection (automatic or custom).")
    create_tooltip(self.threshold_val.label,
                   "The threshold value for edge detection (only applicable for the manual threshold value selection).")
    create_tooltip(self.baseline_method.label,
                   "The baseline detection method for fitting the contact angle.")

    return user_input_frame


def create_plotting_checklist(self, parent, user_input_data):
    """Create plotting checklist fields and return the frame containing them."""
    # Create the plotting checklist frame
    plotting_clist_frame = CTkFrame(parent)
    set_light_only_color(plotting_clist_frame, "innerframe")
    # Ensure this frame expands. Adjust grid position (row, column, columnspan) as needed by the caller (ca_preparation.py)
    # Assuming row=1, column=2, columnspan=1 was intended placement in parent grid
    # Adjusted grid based on ca_preparation call, Changed sticky
    plotting_clist_frame.grid(row=2, column=0, sticky="nsew", padx=15, pady=15)

    # --- Configure plotting_clist_frame's internal grid ---
    plotting_clist_frame.grid_rowconfigure(0, weight=0)  # Label row fixed
    plotting_clist_frame.grid_rowconfigure(
        1, weight=1)  # input_fields_frame row expands
    plotting_clist_frame.grid_columnconfigure(0, weight=1)  # Column expands

    # Create a label for the checklist
    label = CTkLabel(plotting_clist_frame, text="Visible during fitting (method = automated)", font=(
        "Roboto", 16, "bold"))
    label.grid(row=0, column=0, padx=(10, 0),
               pady=5, sticky="w")  # Grid for label

    add_help_icon(plotting_clist_frame, 0, 1, "Additional pop-up images may appear during analysis. Since these must be closed to continue, it is recommended to deselect these options when analyzing a large number of images.")

    # Create a frame to hold all checkbox fields
    input_fields_frame = CTkFrame(plotting_clist_frame)
    set_light_only_color(input_fields_frame, "entry")
    input_fields_frame.grid(row=1, column=0, padx=10, pady=(
        0, 10), sticky="nsew")  # Changed sticky to nsew

    # --- Configure input_fields_frame's internal grid ---
    # Checkboxes are in rows 0, 1, 2 and column 0
    for i in range(3):  # Rows 0, 1, 2
        input_fields_frame.grid_rowconfigure(i, weight=1)
    input_fields_frame.grid_columnconfigure(
        0, weight=1)  # Single column expands

    # Define update functions for each checkbox
    def update_original_boole(*args):
        user_input_data.original_boole = self.original_boole.get_value()

    def update_cropped_boole(*args):
        user_input_data.cropped_boole = self.cropped_boole.get_value()

    def update_threshold_boole(*args):
        user_input_data.threshold_boole = self.threshold_boole.get_value()

    # Create check buttons with the associated update methods
    self.original_boole = CheckButton(
        self, input_fields_frame, "Original Image(s)", update_original_boole, rw=0, cl=0, state_specify='normal', default_value=user_input_data.original_boole
    )
    self.cropped_boole = CheckButton(
        self, input_fields_frame, "Cropped Image(s)", update_cropped_boole, rw=1, cl=0, state_specify='normal', default_value=user_input_data.cropped_boole
    )
    self.threshold_boole = CheckButton(
        self, input_fields_frame, "Threhold Image(s)", update_threshold_boole, rw=2, cl=0, state_specify='normal', default_value=user_input_data.threshold_boole
    )

    return plotting_clist_frame


def create_analysis_checklist_cm(self, parent, user_input_data):
    """Create analysis methods checklist and return the frame containing them."""
    # Create the analysis checklist frame
    analysis_clist_frame = CTkFrame(parent)
    set_light_only_color(analysis_clist_frame, "innerframe")
    # Ensure the frame itself expands, adjust columnspan if needed based on parent layout
    # Assuming row=3 is correct from previous code. Columnspan 4 seems large, maybe 2 is enough if parent has 2 cols? Let's try 2.
    # Changed sticky, adjusted columnspan
    analysis_clist_frame.grid(
        row=3, columnspan=2, sticky="nsew", padx=15, pady=15)

    # --- Configure analysis_clist_frame's internal grid ---
    analysis_clist_frame.grid_rowconfigure(0, weight=0)  # Label row fixed
    analysis_clist_frame.grid_rowconfigure(
        1, weight=1)  # input_fields_frame row expands
    analysis_clist_frame.grid_columnconfigure(0, weight=1)  # Column expands

    # Create a label for the analysis checklist
    label = CTkLabel(analysis_clist_frame,
                     text="Analysis methods*", font=("Roboto", 16, "bold"))
    label.grid(row=0, column=0, padx=10, pady=5,
               sticky="w")  # Removed columnspan

    # Create a frame to hold all checkbox fields
    input_fields_frame = CTkFrame(analysis_clist_frame)
    set_light_only_color(input_fields_frame, "entry")
    input_fields_frame.grid(row=1, column=0, padx=10, pady=(
        0, 10), sticky="nsew")  # Changed sticky to nsew

    # --- Configure input_fields_frame's internal grid ---
    # Checkboxes are in rows 0, 1, 2 and columns 0, 1
    for i in range(3):  # Rows 0, 1, 2
        input_fields_frame.grid_rowconfigure(i, weight=1)
    for j in range(2):  # Columns 0, 1
        input_fields_frame.grid_columnconfigure(j, weight=1)

    # Define update functions for each checkbox
    def update_tangent_boole(*args):
        user_input_data.analysis_methods_ca[FittingMethod.TANGENT_FIT] = self.tangent_boole.get_value(
        )

    def update_second_deg_polynomial_boole(*args):
        user_input_data.analysis_methods_ca[FittingMethod.POLYNOMIAL_FIT] = self.second_deg_polynomial_boole.get_value(
        )

    def update_circle_boole(*args):
        user_input_data.analysis_methods_ca[FittingMethod.CIRCLE_FIT] = self.circle_boole.get_value(
        )

    def update_ellipse_boole(*args):
        user_input_data.analysis_methods_ca[FittingMethod.ELLIPSE_FIT] = self.ellipse_boole.get_value(
        )

    def update_YL_boole(*args):
        user_input_data.analysis_methods_ca[FittingMethod.YL_FIT] = self.YL_boole.get_value(
        )

    def update_ML_boole(*args):
        user_input_data.analysis_methods_ca[FittingMethod.ML_MODEL] = self.ML_boole.get_value(
        )

    # Create check buttons with the associated update methods
    self.tangent_boole = CheckButton(
        self, input_fields_frame, "First-degree polynomial fit", update_tangent_boole,
        rw=0, cl=0, default_value=user_input_data.analysis_methods_ca[FittingMethod.TANGENT_FIT]
    )
    self.second_deg_polynomial_boole = CheckButton(
        self, input_fields_frame, "Second-degree polynomial fit", update_second_deg_polynomial_boole,
        rw=1, cl=0, default_value=user_input_data.analysis_methods_ca[FittingMethod.POLYNOMIAL_FIT]
    )
    self.circle_boole = CheckButton(
        self, input_fields_frame, "Circle fit", update_circle_boole, rw=2, cl=0,
        default_value=user_input_data.analysis_methods_ca[FittingMethod.CIRCLE_FIT]
    )
    self.ellipse_boole = CheckButton(
        self, input_fields_frame, "Ellipse fit", update_ellipse_boole, rw=0, cl=1,
        default_value=user_input_data.analysis_methods_ca[FittingMethod.ELLIPSE_FIT]
    )
    self.YL_boole = CheckButton(
        self, input_fields_frame, "Young-Laplace fit", update_YL_boole, rw=1, cl=1,
        default_value=user_input_data.analysis_methods_ca[FittingMethod.YL_FIT]
    )
    self.ML_boole = CheckButton(
        self, input_fields_frame, "ML model", update_ML_boole, rw=2, cl=1,
        default_value=user_input_data.analysis_methods_ca[FittingMethod.ML_MODEL]
    )

    return analysis_clist_frame

<<<<<<< HEAD
# 在文件中添加这个函数用于保存NEEDLE_OPTIONS到config.py文件
def save_needle_options_to_config():
    """Save NEEDLE_OPTIONS to config.py file to ensure persistence"""
    try:
        # Get the absolute path to the utils directory
        current_dir = os.path.dirname(os.path.abspath(__file__))  # component directory
        parent_dir = os.path.dirname(current_dir)  # views directory
        root_dir = os.path.dirname(parent_dir)  # project root directory
        config_file_path = os.path.join(root_dir, 'utils', 'config.py')
        
        if os.path.exists(config_file_path):
            # Read current file content
            with open(config_file_path, 'r', encoding='utf-8') as file:
                content = file.read()
            
            # Properly format NEEDLE_OPTIONS, ensuring consistent string format
            formatted_options = []
            for option in NEEDLE_OPTIONS:
                formatted_options.append(f"'{option}'")
            
            needle_options_str = "NEEDLE_OPTIONS = [" + ", ".join(formatted_options) + "]"
            
            # Use regex to find and replace the NEEDLE_OPTIONS line
            pattern = r'NEEDLE_OPTIONS\s*=\s*\[[^\]]*\]'
            if re.search(pattern, content):
                new_content = re.sub(pattern, needle_options_str, content)
                
                # Write back to the file to ensure persistence
                with open(config_file_path, 'w', encoding='utf-8') as file:
                    file.write(new_content)
                print(f"Successfully saved needle options to {config_file_path}")
                return True
            else:
                print("Could not find NEEDLE_OPTIONS in config file")
                return False
        else:
            print(f"Config file not found: {config_file_path}")
            return False
    except Exception as e:
        print(f"Error saving needle options: {str(e)}")
        messagebox.showerror("Save Error", f"Could not save needle options: {str(e)}")
        return False
=======
>>>>>>> 8e890e66

if __name__ == "__main__":
    root = CTk()  # Create a CTk instance
    user_input_data = {}  # Initialize the dictionary to hold user input data
    user_input_frame = create_user_input_fields_ift(
        root, user_input_data)  # Create user input fields
    # Pack the user input frame
    user_input_frame.pack(fill="both", expand=True)

    root.mainloop()<|MERGE_RESOLUTION|>--- conflicted
+++ resolved
@@ -7,15 +7,11 @@
 from utils.config import AUTO_MANUAL_OPTIONS, NEEDLE_OPTIONS, DROP_ID_OPTIONS, THRESHOLD_OPTIONS, BASELINE_OPTIONS, INTERFACIAL_TENSION
 from utils.enums import FittingMethod
 from utils.tooltip_util import create_tooltip
-<<<<<<< HEAD
 import re
 import os
 from tkinter import messagebox
-
-=======
-
 from customtkinter import CTk, CTkFrame, CTkLabel
->>>>>>> 8e890e66
+
 LABEL_WIDTH = 200  # Adjust as needed
 
 # ift [User Input]
@@ -193,26 +189,16 @@
         default_value=user_input_data.pixel_mm
     )
 
-<<<<<<< HEAD
-    create_tooltip(self.drop_region_method.label, "The method to detect the droplet region.")
-    create_tooltip(self.needle_region_method.label, "The method to detect the needle region.")
-    create_tooltip(self.drop_density_method.label, "The density of the droplet in kg/m³. Used for interfacial tension calculation.")
-    create_tooltip(self.continuous_density.label, "The density of the surrounding fluid (e.g., air or oil) in kg/m³.")
-    create_tooltip(self.pixel_mm.label, "The pixel-to-millimeter scale for image-based measurements (optional).")
-=======
-    create_tooltip(self.drop_region_method.label,
+    create_tooltip(self.drop_region_method.label, 
                    "The method to detect the droplet region.")
-    create_tooltip(self.needle_region_method.label,
+    create_tooltip(self.needle_region_method.label, 
                    "The method to detect the needle region.")
-    create_tooltip(self.drop_density_method.label,
+    create_tooltip(self.drop_density_method.label, 
                    "The density of the droplet in kg/m³. Used for interfacial tension calculation.")
-    create_tooltip(self.continuous_density.label,
+    create_tooltip(self.continuous_density.label, 
                    "The density of the surrounding fluid (e.g., air or oil) in kg/m³.")
-    create_tooltip(self.needle_diameter.label,
-                   "The needle diameter, used for image scale calibration.")
-    create_tooltip(self.pixel_mm.label,
+    create_tooltip(self.pixel_mm.label, 
                    "The pixel-to-millimeter scale for image-based measurements (optional).")
->>>>>>> 8e890e66
 
     # Returning the user input frame
     return user_input_frame
@@ -514,8 +500,6 @@
 
     return analysis_clist_frame
 
-<<<<<<< HEAD
-# 在文件中添加这个函数用于保存NEEDLE_OPTIONS到config.py文件
 def save_needle_options_to_config():
     """Save NEEDLE_OPTIONS to config.py file to ensure persistence"""
     try:
@@ -557,8 +541,6 @@
         print(f"Error saving needle options: {str(e)}")
         messagebox.showerror("Save Error", f"Could not save needle options: {str(e)}")
         return False
-=======
->>>>>>> 8e890e66
 
 if __name__ == "__main__":
     root = CTk()  # Create a CTk instance
