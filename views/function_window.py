--- conflicted
+++ resolved
@@ -49,7 +49,7 @@
 
         user_input_data.screen_resolution = [
             self.winfo_screenwidth(), self.winfo_screenheight()]
-        
+
         # temp
         user_input_data.save_images_boole = False
         user_input_data.create_folder_boole = False
@@ -187,7 +187,7 @@
                     self.withdraw()
                     self.ift_processor.process_data(fitted_drop_data, user_input_data, callback=self.ift_analysis_frame.receive_output)
                     self.deiconify()
-                  
+
                 else:
                     self.ca_preparation_frame.pack_forget()
                     self.ca_analysis_frame = CaAnalysis(
@@ -208,8 +208,8 @@
 
             # Initialise Output frame
             self.output_frame = OutputPage(self, user_input_data,fg_color=self.FG_COLOR)
-    
-            
+
+
             # Show the OutputPage
             self.output_frame.pack(fill="both", expand=True)
 
@@ -245,35 +245,22 @@
         return user_input_data.number_of_frames is not None and user_input_data.number_of_frames > 0 and user_input_data.import_files is not None and len(user_input_data.import_files) > 0 and len(user_input_data.import_files) == user_input_data.number_of_frames
 
     def on_closing(self):
-<<<<<<< HEAD
-        try:
-=======
         """Handle window close event"""
         try:
             # Cancel all pending timer events
->>>>>>> fd28b554
             for after_id in self.tk.call('after', 'info'):
                 try:
                     self.after_cancel(after_id)
                 except Exception as e:
                     print('views/function_window.py: on_closing() AfterCancelError:', e)
             
-<<<<<<< HEAD
-=======
             # Clean up all child widgets
->>>>>>> fd28b554
             for widget in self.winfo_children():
                 try:
                     widget.destroy()
                 except Exception as e:
                     print('views/function_window.py: on_closing() WidgetDestroyError:', e)
                     
-<<<<<<< HEAD
-            self.quit()
-            
-            self.destroy()
-        except:
-=======
             # Stop the main loop
             self.quit()
             
@@ -281,6 +268,5 @@
             self.destroy()
         except:
             # If any error occurs, force exit
->>>>>>> fd28b554
             import sys
             sys.exit(0)