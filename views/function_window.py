--- conflicted
+++ resolved
@@ -134,12 +134,6 @@
                 messagebox.showinfo("No Selection", "Please select at least one file.")
         
         elif self.current_stage == Stage.ANALYSIS:
-<<<<<<< HEAD
-=======
-            print("user_input_data.user_input_fields: ",user_input_data.user_input_fields)
-            print("user_input_data.analysis_method_fields: ",user_input_data.analysis_method_fields)
-            print("user_input_data.statistical_output: ",user_input_data.statistical_output)
->>>>>>> 8ff278f5
 
             # Validate user input data
             if function_type == FunctionType.PENDANT_DROP:
