
from modules.contact_angle.ca_data_processor import CaDataProcessor
from modules.ift.ift_data_processor import IftDataProcessor
from modules.core.classes import ExperimentalSetup, ExperimentalDrop, DropData
from views.helper.validation import validate_user_input_data_ift, validate_user_input_data_cm, validate_frame_interval
from views.helper.style import get_color, set_light_only_color
from views.helper.theme import LIGHT_MODE
from views.navigation import create_navigation
from views.acquisition import Acquisition
from views.ift_preparation import IftPreparation
from views.ift_analysis import IftAnalysis
from views.ca_preparation import CaPreparation
from views.ca_analysis import CaAnalysis
from views.main_window import MainWindow
from views.output_page import OutputPage
from utils.enums import FunctionType, Stage, Move

from customtkinter import CTkFrame, CTkButton, CTkToplevel, get_appearance_mode
from tkinter import messagebox
from typing import List, Callable


def call_user_input(function_type: FunctionType, fitted_drop_data: DropData, main_window: MainWindow):
    FunctionWindow(function_type, fitted_drop_data, main_window)


class FunctionWindow(CTkToplevel):
    main_window: MainWindow
    ca_processor: CaDataProcessor
    ift_processor: IftDataProcessor
    acquisition_frame: Acquisition
    ca_preparation_frame: CaPreparation
    ca_analysis_frame: CaAnalysis
    ift_preparation_frame: IftPreparation
    ift_analysis_frame: IftAnalysis
    output_frame: OutputPage
    after_ids: List[int]
    button_frame: CTkFrame
    back_button: CTkButton
    next_button: CTkButton
    save_button: CTkButton
    stages: List[Stage]
    current_stage: Stage
    next_stage: Callable[[], None]
    prev_stage: Callable[[], None]

    def __init__(self,
                 function_type: FunctionType,
                 fitted_drop_data: DropData,
                 main_window: MainWindow
                 ):
        super().__init__()  # Call the parent class constructor
        self.title(function_type.value)
        self.geometry("1000x750")
        self.minsize(1000, 750)

        # main window
        self.main_window = main_window
        self.protocol("WM_DELETE_WINDOW", self.on_closing)

        # after callback
        self.after_ids = []
        if get_appearance_mode() == LIGHT_MODE:
            self.FG_COLOR: str = get_color("background")
        else:
            self.FG_COLOR = self.cget("fg_color")

        set_light_only_color(self, "background")

        self.ca_processor = CaDataProcessor()
        self.ift_processor = IftDataProcessor()

<<<<<<< HEAD
        user_input_data = ExperimentalSetup()
        user_input_data.from_yaml("user_config.yaml")
        experimental_drop = ExperimentalDrop()
=======
        user_input_data: ExperimentalSetup = ExperimentalSetup()
        experimental_drop: ExperimentalDrop = ExperimentalDrop()
>>>>>>> 8e890e66

        user_input_data.screen_resolution = [
            self.winfo_screenwidth(),
            self.winfo_screenheight()
        ]

        self.widgets(function_type, user_input_data,
                     experimental_drop, fitted_drop_data)

        self.stages = list(Stage)
        self.current_stage = Stage.ACQUISITION

        self.mainloop()  # Start the main loop

    def widgets(self,
                function_type: FunctionType,
                user_input_data: ExperimentalSetup,
                experimental_drop: ExperimentalDrop,
                fitted_drop_data: DropData
                ):
        # Create the navigation bar (progress bar style)
        self.next_stage, self.prev_stage = create_navigation(self)

        # Initialise frame for first stage
        self.acquisition_frame = Acquisition(
            self, user_input_data, function_type, fg_color=self.FG_COLOR)
        self.acquisition_frame.pack(fill="both", expand=True)

        # Frame for navigation buttons
        self.button_frame = CTkFrame(self)
        set_light_only_color(self.button_frame, "outerframe")
        self.button_frame.pack(side="bottom", fill="x", pady=10)

        # Add navigation buttons to the button frame
        self.back_button = CTkButton(
            self.button_frame, text="Back", command=lambda: self.back(function_type, user_input_data))

        self.next_button = CTkButton(
            self.button_frame, text="Next", command=lambda: self.next(function_type, user_input_data, experimental_drop, fitted_drop_data))
        self.next_button.pack(side="right", padx=10, pady=10)

        # Add save button for OutputPage (initially hidden)
        self.save_button = CTkButton(
            self.button_frame, text="Save", command=lambda: self.save_output(function_type, user_input_data))

    def back(self, function_type: FunctionType, user_input_data: ExperimentalSetup):
        self.update_stage(Move.Back.value)
        # Go back to the previous screen
        if self.current_stage == Stage.ACQUISITION:

            self.back_button.pack_forget()
            self.acquisition_frame.pack(fill="both", expand=True)

            if function_type == FunctionType.INTERFACIAL_TENSION:
                self.ift_preparation_frame.pack_forget()
            else:
                self.ca_preparation_frame.pack_forget()

        elif self.current_stage == Stage.PREPARATION:
            if function_type == FunctionType.INTERFACIAL_TENSION:
                self.ift_preparation_frame.pack(fill="both", expand=True)
                self.ift_analysis_frame.pack_forget()
            else:
                self.ca_preparation_frame.pack(fill="both", expand=True)
                self.ca_analysis_frame.pack_forget()

        elif self.current_stage == Stage.ANALYSIS:
            if function_type == FunctionType.INTERFACIAL_TENSION:
                self.ift_analysis_frame.pack(fill="both", expand=True)
            else:
                self.ca_analysis_frame.pack(fill="both", expand=True)

            self.output_frame.pack_forget()

            # Show the next button and hide the save button when going back
            self.next_button.pack(side="right", padx=10, pady=10)
            self.save_button.pack_forget()

    def next(self, function_type, user_input_data, experimental_drop, fitted_drop_data):
        try:
            self.update_stage(Move.Next.value)
            # Handle the "Next" button functionality
            if self.current_stage == Stage.PREPARATION:

                # First check if the user has imported files
                if not self.check_import(user_input_data):
                    self.update_stage(Move.Back.value)
                    messagebox.showinfo(
                        "No Selection", "Please select at least one file.", parent=self)
                    return

                # Then check if the frame interval is valid
                # if function_type == FunctionType.INTERFACIAL_TENSION:
                if not validate_frame_interval(user_input_data):
                    self.update_stage(Move.Back.value)
                    messagebox.showinfo(
                        "Missing", "Frame Interval is required.", parent=self)
                    return
                self.back_button.pack(side="left", padx=10, pady=10)
                # self.ift_processor.processPreparation(user_input_data)
                # user have selected at least one file
                self.acquisition_frame.pack_forget()
                # Initialise Preparation frame
                if function_type == FunctionType.INTERFACIAL_TENSION:
                    self.ift_preparation_frame = IftPreparation(
                        self, user_input_data, experimental_drop, self.ift_processor, fg_color=self.FG_COLOR)
                    self.ift_preparation_frame.pack(fill="both", expand=True)

                else:
                    self.ca_preparation_frame = CaPreparation(
                        self, user_input_data, experimental_drop, fg_color=self.FG_COLOR)
                    self.ca_preparation_frame.pack(fill="both", expand=True)

            elif self.current_stage == Stage.ANALYSIS:
                # Validate user input data
                if function_type == FunctionType.INTERFACIAL_TENSION:
                    validation_messages = validate_user_input_data_ift(
                        user_input_data)

                elif function_type == FunctionType.CONTACT_ANGLE:
                    validation_messages = validate_user_input_data_cm(
                        user_input_data, experimental_drop)

                if validation_messages:
                    self.update_stage(Move.Back.value)
                    all_messages = "\n".join(validation_messages)
                    # Show a single pop-up message with all validation messages
                    messagebox.showinfo(
                        "Missing: \n", all_messages, parent=self)
                else:
                    if function_type == FunctionType.INTERFACIAL_TENSION:
                        self.ift_preparation_frame.pack_forget()
                        self.ift_analysis_frame = IftAnalysis(
                            self, user_input_data, self.ift_processor, fg_color=self.FG_COLOR)
                        self.ift_analysis_frame.pack(fill="both", expand=True)
                        self.withdraw()
<<<<<<< HEAD
                        self.ift_processor.process_data(user_input_data, callback=None)
=======
                        self.ift_processor.process_data(
                            user_input_data, callback=self.ift_analysis_frame.receive_output)
>>>>>>> 8e890e66
                        self.deiconify()
                    else:
                        self.ca_preparation_frame.pack_forget()
                        self.ca_analysis_frame = CaAnalysis(
                            self, user_input_data, fg_color=self.FG_COLOR)
                        self.ca_analysis_frame.pack(fill="both", expand=True)

                        # analysis the given input data and send the output to the ca_analysis_frame for display
                        self.withdraw()
                        self.ca_processor.process_data(
                            fitted_drop_data, user_input_data, callback=self.ca_analysis_frame.receive_output)
                        self.deiconify()

            elif self.current_stage == Stage.OUTPUT:
                if function_type == FunctionType.INTERFACIAL_TENSION:
                    self.ift_analysis_frame.pack_forget()
                else:
                    self.ca_analysis_frame.pack_forget()

                # Initialise Output frame
                self.output_frame = OutputPage(
                    self, user_input_data, fg_color=self.FG_COLOR)

                # Show the OutputPage
                self.output_frame.pack(fill="both", expand=True)

                # Hide the next button and show the save button
                self.next_button.pack_forget()
                self.save_button.pack(side="right", padx=10, pady=10)
        except Exception as e:
            # Catch any unexpected exception and show it
            print(f"[Error] Unexpected exception: {e}")
            messagebox.showerror(
                "Invalid Image", f"This image is not suitable for {function_type.value} analysis.\nPlease go back and select another image or application.",
                parent=self
            )
            self.on_closing()
            return

    def save_output(self, function_type: FunctionType, user_input_data: ExperimentalSetup):
        if user_input_data.output_directory is None:
            messagebox.showerror(
                "Invalid Path", "Output directory is missing. File not saved.", parent=self)
            return
        if function_type == FunctionType.INTERFACIAL_TENSION:
            from datetime import datetime
            timestamp = datetime.now().strftime("%Y%m%d_%H%M%S")
            if user_input_data.filename:
                filename = f"{user_input_data.filename}_{timestamp}.csv"
            else:
<<<<<<< HEAD
                filename = "Extracted_data_"+timestamp+".csv"
            
            self.ift_processor.save_result(user_input_data, filename)
=======
                filename = f"Extracted_data_{timestamp}.csv"

            self.ift_processor.save_result(
                user_input_data.import_files, user_input_data.output_directory, filename, user_input_data)
>>>>>>> 8e890e66

            messagebox.showinfo(
                "Success", "File saved successfully!", parent=self)
            self.on_closing()
        else:
            # filename = user_input_data.filename[:-4] + '_' + user_input_data.time_string + ".csv"
            if user_input_data.filename:
                filename = user_input_data.filename + '_' + user_input_data.time_string + ".csv"
            else:
                filename = "Extracted_data" + '_' + user_input_data.time_string + ".csv"
            # export_filename = os.path.join(user_input_data.directory_string, filename)
<<<<<<< HEAD
            self.ca_processor.save_result(user_input_data, filename)
=======
            self.ca_processor.save_result(
                user_input_data.import_files, user_input_data.output_directory, filename)
>>>>>>> 8e890e66

            messagebox.showinfo(
                "Success", "File saved successfully!", parent=self)
            self.on_closing()

    def update_stage(self, direction: int):
        self.current_stage = self.stages[(self.stages.index(
            self.current_stage) + direction) % len(self.stages)]
        if direction == Move.Next.value:
            self.next_stage()
        elif direction == Move.Back.value:
            self.prev_stage()

    def check_import(self, user_input_data: ExperimentalSetup) -> bool:
        return user_input_data.number_of_frames is not None and user_input_data.number_of_frames > 0 and user_input_data.import_files is not None and len(user_input_data.import_files) > 0 and len(user_input_data.import_files) == user_input_data.number_of_frames

    def register_after(self, delay_ms, callback: Callable):
        after_id = self.after(delay_ms, callback)
        self.after_ids.append(after_id)
        return after_id

    def on_closing(self):
        try:
            # print("Cleaning up after tasks:", self.after_ids)
            # ✅ cancel after callback
            for after_id in self.after_ids:
                try:
                    self.after_cancel(after_id)
                except Exception as e:
                    print("after_cancel error:", e)

            # ✅ destroy all widgets
            for widget in self.winfo_children():
                try:
                    widget.destroy()
                except Exception as e:
                    print("widget destroy error:", e)

            self.quit()
            self.destroy()

            # show main window
            if self.main_window.winfo_exists():
                self.main_window.deiconify()

        except Exception as e:
            print("on_closing error:", e)
            import sys
            sys.exit(1)<|MERGE_RESOLUTION|>--- conflicted
+++ resolved
@@ -70,14 +70,9 @@
         self.ca_processor = CaDataProcessor()
         self.ift_processor = IftDataProcessor()
 
-<<<<<<< HEAD
-        user_input_data = ExperimentalSetup()
+        user_input_data: ExperimentalSetup = ExperimentalSetup()
         user_input_data.from_yaml("user_config.yaml")
-        experimental_drop = ExperimentalDrop()
-=======
-        user_input_data: ExperimentalSetup = ExperimentalSetup()
         experimental_drop: ExperimentalDrop = ExperimentalDrop()
->>>>>>> 8e890e66
 
         user_input_data.screen_resolution = [
             self.winfo_screenwidth(),
@@ -214,12 +209,7 @@
                             self, user_input_data, self.ift_processor, fg_color=self.FG_COLOR)
                         self.ift_analysis_frame.pack(fill="both", expand=True)
                         self.withdraw()
-<<<<<<< HEAD
-                        self.ift_processor.process_data(user_input_data, callback=None)
-=======
-                        self.ift_processor.process_data(
-                            user_input_data, callback=self.ift_analysis_frame.receive_output)
->>>>>>> 8e890e66
+                        self.ift_processor.process_data(user_input_data)
                         self.deiconify()
                     else:
                         self.ca_preparation_frame.pack_forget()
@@ -270,16 +260,9 @@
             if user_input_data.filename:
                 filename = f"{user_input_data.filename}_{timestamp}.csv"
             else:
-<<<<<<< HEAD
                 filename = "Extracted_data_"+timestamp+".csv"
             
             self.ift_processor.save_result(user_input_data, filename)
-=======
-                filename = f"Extracted_data_{timestamp}.csv"
-
-            self.ift_processor.save_result(
-                user_input_data.import_files, user_input_data.output_directory, filename, user_input_data)
->>>>>>> 8e890e66
 
             messagebox.showinfo(
                 "Success", "File saved successfully!", parent=self)
@@ -291,12 +274,7 @@
             else:
                 filename = "Extracted_data" + '_' + user_input_data.time_string + ".csv"
             # export_filename = os.path.join(user_input_data.directory_string, filename)
-<<<<<<< HEAD
             self.ca_processor.save_result(user_input_data, filename)
-=======
-            self.ca_processor.save_result(
-                user_input_data.import_files, user_input_data.output_directory, filename)
->>>>>>> 8e890e66
 
             messagebox.showinfo(
                 "Success", "File saved successfully!", parent=self)
