--- conflicted
+++ resolved
@@ -105,7 +105,6 @@
 
         # Create the figure and axis
         # width, height = self.image_frame.image_label.image.size
-<<<<<<< HEAD
         fig, ax = plt.subplots(figsize=(4, 4), constrained_layout=True)
         results = self.user_input_data.fit_result  # List of lists: one list per drop
         idx = [0]
@@ -125,11 +124,6 @@
             elif event.key == 'left':
                 idx[0] = (idx[0] - 1) % len(results)
                 show(idx[0])
-=======
-        fig, ax = plt.subplots(figsize=(4, 4))
-        self.residual_ax = ax  
-        self.residual_fig = fig
->>>>>>> 716a948e
 
         self.residual_canvas = FigureCanvasTkAgg(fig, self.residuals_frame)  
         toolbar = NavigationToolbar2Tk(self.residual_canvas, self.residuals_frame)
