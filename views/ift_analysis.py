import csv
import os

from customtkinter import CTkImage, CTkFrame, CTkScrollableFrame, CTkTabview, CTkLabel, CTkButton, CTkEntry
from PIL import Image
import matplotlib.pyplot as plt
from matplotlib.backends.backend_tkagg import FigureCanvasTkAgg, NavigationToolbar2Tk
<<<<<<< HEAD
import numpy as np
=======
from views.component.imageGallery import ImageGallery
from views.helper.style import get_color, set_light_only_color
>>>>>>> dd6ff9da

class IftAnalysis(CTkFrame):
    def __init__(self, parent, user_input_data, **kwargs):
        super().__init__(parent, **kwargs)
        set_light_only_color(self, "outerframe")

        self.user_input_data = user_input_data
        self.output = []  # List to store ExtractedData objects
        self.current_index = 0

        self.tab_view = CTkTabview(self)
        set_light_only_color(self.tab_view, "innerframe")
        self.tab_view.pack(fill="both", expand=True)

        self.tab_view.add("Results")
<<<<<<< HEAD

=======
        self.tab_view.add("Graphs")
        # Initialize content for each tab
>>>>>>> dd6ff9da
        self.create_results_tab(self.tab_view.tab("Results"))

    def create_results_tab(self, parent):
        parent.grid_rowconfigure(0, weight=1)
        parent.grid_columnconfigure(0, weight=1)
        parent.grid_columnconfigure(1, weight=1)

        self.table_frame = CTkScrollableFrame(parent)
        self.table_frame.grid(row=0, column=0, sticky="nsew", padx=15, pady=(10, 0))

        self.visualisation_frame = CTkFrame(parent)
        self.visualisation_frame.grid(row=0, column=1, padx=10, sticky="nsew")
        self.visualisation_frame.grid_rowconfigure(0, weight=1)
        self.visualisation_frame.grid_rowconfigure(1, weight=0)

        self.create_table()
        self.create_image_and_buttons()
        self.create_page_selector()

    def create_table(self):
        headings = ["Index", "IFT", "V", "SA", "Bond", "Worth"]
        for j, heading in enumerate(headings):
            cell = CTkLabel(self.table_frame, text=heading)
            cell.grid(row=0, column=j, padx=10, pady=10, sticky="nsew")

        self.table_rows = []

    def create_image_and_buttons(self):
        self.image_frame = CTkFrame(self.visualisation_frame)
        self.image_frame.grid(row=0, column=0, sticky="nsew")

        self.fig, self.axs = plt.subplots(3, 1, figsize=(6, 8))
        self.canvas = FigureCanvasTkAgg(self.fig, master=self.image_frame)
        self.toolbar = NavigationToolbar2Tk(self.canvas, self.image_frame)
        self.toolbar.update()
        self.canvas.get_tk_widget().pack(fill="both", expand=True)

        self.buttons_frame = CTkFrame(self.visualisation_frame)
        self.buttons_frame.grid(row=1, column=0, pady=5)

        self.button_original = CTkButton(self.buttons_frame, text="Show Original Image", command=self.show_original_image)
        self.button_residual = CTkButton(self.buttons_frame, text="Show Processed Image (Residuals)", command=self.show_residual_image)
        self.button_trend = CTkButton(self.buttons_frame, text="Show Trend Chart", command=self.show_trend_chart)
        self.button_fitting_curve = CTkButton(self.buttons_frame, text="Show Residual Fitting Curve", command=self.show_residual_fitting_curve)

        self.button_original.pack(side="left", padx=5)
        self.button_residual.pack(side="left", padx=5)
        self.button_trend.pack(side="left", padx=5)
        self.button_fitting_curve.pack(side="left", padx=5)

    def create_page_selector(self):
        self.page_frame = CTkFrame(self)
        self.page_frame.pack(pady=5)

        self.button_prev = CTkButton(self.page_frame, text="<", width=30, command=self.prev_page)
        self.page_entry = CTkEntry(self.page_frame, width=40)
        self.label_total = CTkLabel(self.page_frame, text="of 0")
        self.button_next = CTkButton(self.page_frame, text=">", width=30, command=self.next_page)

        self.button_prev.pack(side="left", padx=5)
        self.page_entry.pack(side="left", padx=5)
        self.label_total.pack(side="left", padx=5)
        self.button_next.pack(side="left", padx=5)

        self.update_page_selector()

    def update_page_selector(self):
        total = len(self.user_input_data.import_files) if hasattr(self.user_input_data, 'import_files') else 0
        if total == 0:
            total = 1
        self.page_entry.delete(0, "end")
        self.page_entry.insert(0, str(self.current_index + 1))
        self.label_total.configure(text=f"of {total}")

    def prev_page(self):
        if self.current_index > 0:
            self.current_index -= 1
            self.update_display()

    def next_page(self):
        total = len(self.user_input_data.import_files) if hasattr(self.user_input_data, 'import_files') else 0
        if self.current_index < total - 1:
            self.current_index += 1
            self.update_display()

    def update_table(self):
        for widget in self.table_frame.winfo_children():
            if isinstance(widget, CTkLabel) and widget.grid_info()['row'] != 0:
                widget.destroy()

        self.table_rows.clear()

        for i, data in enumerate(self.output):
            values = [
                f"{i+1}",
                f"{data.interfacial_tension:.2f}",
                f"{data.volume:.2f}",
                f"{data.surface_area:.2f}",
                f"{data.bond_number:.4f}",
                f"{data.worth:.4f}"
            ]
            row = []
            for j, value in enumerate(values):
                label = CTkLabel(self.table_frame, text=value)
                label.grid(row=i+1, column=j, padx=5, pady=5, sticky="nsew")
                row.append(label)
            self.table_rows.append(row)

    def show_original_image(self):
        self.fig.clf()
        ax = self.fig.add_subplot(111)
        try:
            img = Image.open(self.user_input_data.import_files[self.current_index])
            ax.imshow(img, cmap='gray')
            ax.axis('off')
        except Exception:
            ax.text(0.5, 0.5, "No Image Available", ha='center', va='center')
        self.canvas.draw()

    def show_residual_image(self):
        self.fig.clf()
        ax = self.fig.add_subplot(111)
        try:
            residuals = self.output[self.current_index].residuals
            if residuals is not None:
                ax.plot(residuals)
                ax.set_title("Residuals")
            else:
                ax.text(0.5, 0.5, "No residuals yet", ha='center', va='center')
        except Exception:
            ax.text(0.5, 0.5, "No residuals yet", ha='center', va='center')
        self.canvas.draw()

    def show_trend_chart(self):
        self.fig.clf()
        if len(self.output) > 0:
            frames = np.arange(1, len(self.output)+1)
            ift = [data.interfacial_tension for data in self.output]
            v = [data.volume for data in self.output]
            sa = [data.surface_area for data in self.output]

            axs = self.fig.subplots(3, 1, sharex=True)
            axs[0].plot(frames, ift, 'ro-')
            axs[0].set_ylabel('IFT [mN/m]')
            axs[1].plot(frames, v, 'bo-')
            axs[1].set_ylabel('V [mm³]')
            axs[2].plot(frames, sa, 'go-')
            axs[2].set_ylabel('SA [mm²]')
            axs[2].set_xlabel('Frame')
        else:
            self.fig.add_subplot(111).text(0.5, 0.5, "No data to plot", ha='center', va='center')
        self.canvas.draw()

    def show_residual_fitting_curve(self):
        self.fig.clf()
        ax = self.fig.add_subplot(111)
        try:
            residuals = self.output[self.current_index].residuals
            if residuals is not None:
                x = np.linspace(-3, 3, len(residuals))
                ax.scatter(x, residuals, s=10)
                ax.set_title("Residual Fitting Curve")
            else:
                ax.text(0.5, 0.5, "No fitting data", ha='center', va='center')
        except Exception:
            ax.text(0.5, 0.5, "No fitting data", ha='center', va='center')
        self.canvas.draw()

    def update_display(self):
        self.update_page_selector()
        self.show_original_image()

    def receive_output_ift(self, extracted_data):
        print(vars(extracted_data))
        self.output.append(extracted_data)
        self.update_table()
        self.update_display()

    def destroy(self):
        plt.close('all')
        return super().destroy()<|MERGE_RESOLUTION|>--- conflicted
+++ resolved
@@ -5,12 +5,9 @@
 from PIL import Image
 import matplotlib.pyplot as plt
 from matplotlib.backends.backend_tkagg import FigureCanvasTkAgg, NavigationToolbar2Tk
-<<<<<<< HEAD
 import numpy as np
-=======
 from views.component.imageGallery import ImageGallery
 from views.helper.style import get_color, set_light_only_color
->>>>>>> dd6ff9da
 
 class IftAnalysis(CTkFrame):
     def __init__(self, parent, user_input_data, **kwargs):
@@ -26,12 +23,8 @@
         self.tab_view.pack(fill="both", expand=True)
 
         self.tab_view.add("Results")
-<<<<<<< HEAD
-
-=======
         self.tab_view.add("Graphs")
         # Initialize content for each tab
->>>>>>> dd6ff9da
         self.create_results_tab(self.tab_view.tab("Results"))
 
     def create_results_tab(self, parent):
