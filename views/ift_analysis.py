--- conflicted
+++ resolved
@@ -190,19 +190,7 @@
         toolbar.update()
         canvas.get_tk_widget().pack(fill="both", expand=True)
         canvas.draw()
-<<<<<<< HEAD
  
-=======
-
-    def receive_output(self, user_input_data: ExperimentalSetup):
-        print("Received output in IftAnalysis {user_input_data}")
-        # self.user_input_data = user_input_data
-        # self.pd_processor.process_data(self.user_input_data)
-        # self.create_table(self.table_frame)
-        # self.create_image_frame(self.visualisation_frame)
-        # self.create_residuals_frame(self.visualisation_frame)
-
->>>>>>> 8e890e66
     def destroy(self):
         plt.close('all')
         return super().destroy()