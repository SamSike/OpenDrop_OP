from customtkinter import CTkFrame, CTkLabel, CTkButton, CTkEntry, CTkImage
from tkinter import filedialog, messagebox
from PIL import Image
import os

from utils.image_handler import ImageHandler
from utils.enums import FunctionType
from utils.config import PATH_TO_SCRIPT, IMAGE_TYPE, FILE_SOURCE_OPTIONS_CA, EDGEFINDER_OPTIONS
from views.component.option_menu import OptionMenu
from views.component.integer_entry import IntegerEntry
from views.helper.style import set_light_only_color

IMAGE_FRAME_WIDTH = 600
IMAGE_FRAME_HEIGHT = 400

class Acquisition(CTkFrame):
    def __init__(self, parent, user_input_data, function_type, **kwargs):
        super().__init__(parent, **kwargs)
        self.user_input_data = user_input_data
        self.image_handler = ImageHandler()

        # Configure the grid to allow expansion for both columns
        self.grid_rowconfigure(0, weight=1)
        self.grid_columnconfigure(0, weight=1)  # Left column for input fields
        self.grid_columnconfigure(1, weight=1)  # Right column for image display

        # Create the frame for organizing input fields on the left
        self.input_fields_frame = CTkFrame(self)
        set_light_only_color(self.input_fields_frame, "outerframe")
        self.input_fields_frame.grid(row=0, column=0, sticky="nsew", padx=15, pady=(10, 0))

        # Ensure that the input fields frame resizes properly
        self.input_fields_frame.grid_rowconfigure(0, weight=1)
        self.input_fields_frame.grid_columnconfigure(0, weight=1)

        # Create a frame for image acquisition options inside input_fields_frame
        image_acquisition_frame = CTkFrame(self.input_fields_frame)
        set_light_only_color(image_acquisition_frame, "entry")
        image_acquisition_frame.grid(row=0, column=0, sticky="new", padx=15, pady=10)
        image_acquisition_frame.grid_columnconfigure(1, weight=1)  # Second column (values) can expand

        # Add input controls
        self.image_source = OptionMenu(self, image_acquisition_frame, "Image source:",
                                   ["Local images"], self.update_image_source, rw=0)
        self.image_source.optionmenu.grid_configure(sticky="ew")
        # Configure dropdown menu's parent to stretch
        image_acquisition_frame.grid_rowconfigure(0, weight=0)  # Height of this row doesn't need to stretch
        
        self.setup_choose_files_frame(image_acquisition_frame)

        if function_type == FunctionType.CONTACT_ANGLE:
            def update_edgefinder(self, *args):
                self.user_input_data.edgefinder = self.edgefinder.get_value()

            self.edgefinder = OptionMenu(
                self, image_acquisition_frame, "Edge finder:", EDGEFINDER_OPTIONS, update_edgefinder, rw=2)
            self.edgefinder.optionmenu.grid_configure(sticky="ew")
            image_acquisition_frame.grid_rowconfigure(2, weight=0)  # Height of this row doesn't need to stretch

        default_value = getattr(self.user_input_data, "frame_interval", 1)

        self.frame_interval = IntegerEntry(
            self, image_acquisition_frame, "Frame interval (s):", self.update_frame_interval, rw=4, cl=0,
<<<<<<< HEAD
            default_value=self.user_input_data.frame_interval)
=======
            default_value=default_value)
>>>>>>> f8313a79
        image_acquisition_frame.grid_rowconfigure(4, weight=0)  # Height of this row doesn't need to stretch
        
        # Create right side frame for image display with vertical centering
        self.images_frame = CTkFrame(self)
        set_light_only_color(self.images_frame, "outerframe")
        self.images_frame.grid(row=0, column=1, sticky="nsew", padx=15, pady=(10, 0))
        
        # Configure right frame to center content
        self.images_frame.grid_rowconfigure(0, weight=1)
        self.images_frame.grid_columnconfigure(0, weight=1)
        
        # Create empty placeholder
        self.create_empty_image_placeholder()

    def create_empty_image_placeholder(self):
        # Create a container for vertical centering
        container_frame = CTkFrame(self.images_frame)
        set_light_only_color(container_frame, "outerframe") 
        container_frame.grid(row=0, column=0, sticky="nsew")
        
        # Configure container for vertical centering
        container_frame.grid_rowconfigure(0, weight=1)  # Top space
        container_frame.grid_rowconfigure(1, weight=0)  # Content area
        container_frame.grid_rowconfigure(2, weight=1)  # Bottom space
        container_frame.grid_columnconfigure(0, weight=1)
        
        # Create internal frame to display placeholder
        placeholder_frame = CTkFrame(container_frame)
        set_light_only_color(placeholder_frame, "innerframe")
        placeholder_frame.grid(row=1, column=0, padx=15, pady=15)
        
        # Empty image label as placeholder
        placeholder_label = CTkLabel(placeholder_frame, text="No image selected", 
                                    fg_color="lightgrey", text_color="black", width=IMAGE_FRAME_WIDTH, height=IMAGE_FRAME_HEIGHT)
        placeholder_label.pack(padx=10, pady=10)

    def update_image_source(self, selection):
        print(selection)
        if selection == FILE_SOURCE_OPTIONS_CA[0]:
            # local images
            self.choose_files_button.configure(state="normal")
        else:
            self.choose_files_button.configure(state="disabled")

        self.user_input_data.image_source = selection

    def update_frame_interval(self, *args):
        self.user_input_data.frame_interval = self.frame_interval.get_value()

    def update_edgefinder(self, *args):
        self.user_input_data.edgefinder = self.edgefinder.get_value()

    def setup_choose_files_frame(self, frame):
        self.choose_files_label = CTkLabel(frame, text="Image Files: ", width=150, anchor="w")
        self.choose_files_label.grid(row=1, column=0, sticky="w", padx=(5, 5), pady=(5, 5))

        self.choose_files_button = CTkButton(
            frame,
            text="Choose File(s)",
            command=self.select_files,
            width=150,
        )
        self.choose_files_button.grid(row=1, column=1, sticky="ew", padx=(5, 5), pady=(5, 5))
    
    def select_files(self):
        # Clear all the widgets in images_frame
        for widget in self.images_frame.winfo_children():
            widget.destroy()
        
        self.user_input_data.import_files = filedialog.askopenfilenames(
            title="Select Files",
            filetypes=IMAGE_TYPE,
            initialdir=PATH_TO_SCRIPT
        )

        num_files = len(self.user_input_data.import_files)
        self.user_input_data.number_of_frames = num_files

        if num_files > 0:
            self.choose_files_button.configure(
                text=f"{num_files} File(s) Selected")
            self.current_index = 0
            
            # Initialize image display
            self.initialize_image_display()
        else:
            self.choose_files_button.configure(text="Choose File(s)")
            messagebox.showinfo("No Selection", "No files were selected.")
            # Re-create empty placeholder
            self.create_empty_image_placeholder()

    def initialize_image_display(self):
        # Create a container for vertical centering
        container_frame = CTkFrame(self.images_frame)
        set_light_only_color(container_frame, "outerframe")
        container_frame.grid(row=0, column=0, sticky="nsew")
        
        # Configure container for vertical centering
        container_frame.grid_rowconfigure(0, weight=1)  # Top space
        container_frame.grid_rowconfigure(1, weight=0)  # Content area
        container_frame.grid_rowconfigure(2, weight=1)  # Bottom space
        container_frame.grid_columnconfigure(0, weight=1)
        
        # Create internal frame to display image and controls
        display_frame = CTkFrame(container_frame)
        set_light_only_color(display_frame, "innerframe")
        display_frame.grid(row=1, column=0, padx=15, pady=15)

        # Image label

        self.image_label = CTkLabel(display_frame, text="", 
                                    fg_color="lightgrey", width=IMAGE_FRAME_WIDTH, height=IMAGE_FRAME_HEIGHT)
        self.image_label.pack(padx=10, pady=10)

        # File name label
        file_name = os.path.basename(self.user_input_data.import_files[self.current_index])
        self.name_label = CTkLabel(display_frame, text=file_name)
        self.name_label.pack(pady=5)

        # Navigation controls frame
        self.image_navigation_frame = CTkFrame(display_frame)
        set_light_only_color(self.image_navigation_frame, "entry")
        self.image_navigation_frame.pack(pady=10)

        # Navigation controls
        self.prev_button = CTkButton(self.image_navigation_frame, text="<", 
                                    command=lambda: self.change_image(-1), width=30)
        self.prev_button.grid(row=0, column=0, padx=5, pady=5)

        self.index_entry = CTkEntry(self.image_navigation_frame, width=40)
        self.index_entry.grid(row=0, column=1, padx=5, pady=5)
        self.index_entry.bind("<Return>", lambda event: self.update_index_from_entry())
        self.index_entry.insert(0, str(self.current_index + 1))

        self.navigation_label = CTkLabel(self.image_navigation_frame, 
                                        text=f" of {self.user_input_data.number_of_frames}", 
                                        font=("Arial", 12))
        self.navigation_label.grid(row=0, column=2, padx=5, pady=5)

        self.next_button = CTkButton(self.image_navigation_frame, text=">", 
                                    command=lambda: self.change_image(1), width=30)
        self.next_button.grid(row=0, column=3, padx=5, pady=5)

        # Load image
        self.load_image(self.user_input_data.import_files[self.current_index])

    def load_image(self, selected_image):
        """Load and display the selected image."""
        try:
            self.current_image = Image.open(selected_image)
            self.display_image()
            
        except FileNotFoundError:
            print(f"Error: The image file {selected_image} was not found.")
            self.current_image = None

    def display_image(self):
        """Display the currently loaded image."""
        width, height = self.current_image.size
        new_width, new_height = self.image_handler.get_fitting_dimensions(width, height, max_width=IMAGE_FRAME_WIDTH, max_height=IMAGE_FRAME_HEIGHT)
        self.tk_image = CTkImage(self.current_image, size=(new_width, new_height))
        
        self.image_label.image = self.tk_image  
        self.update_idletasks()
        self.image_label.configure(image=self.tk_image)

    def change_image(self, direction):
        """Change the currently displayed image based on the direction."""
        if self.user_input_data.import_files:
            self.current_index = (
                self.current_index + direction) % self.user_input_data.number_of_frames
            # Load the new image
            self.load_image(
                self.user_input_data.import_files[self.current_index])
            self.update_index_entry()  # Update the entry with the current index
            file_name = os.path.basename(
                self.user_input_data.import_files[self.current_index])
            self.name_label.configure(text=file_name)

    def update_index_from_entry(self):
        """Update current index based on user input in the entry."""
        try:
            new_index = int(self.index_entry.get()) - 1  # Convert to zero-based index
            if 0 <= new_index < self.user_input_data.number_of_frames:
                self.current_index = new_index
                # Load the new image
                self.load_image(
                    self.user_input_data.import_files[self.current_index])
            else:
                print("Index out of range.")
        except ValueError:
            print("Invalid input. Please enter a number.")

        self.update_index_entry()  # Update the entry display

    def update_index_entry(self):
        """Update the index entry to reflect the current index."""
        self.index_entry.delete(0, 'end')  # Clear the current entry
        # Insert the new index (1-based)
        self.index_entry.insert(0, str(self.current_index + 1))
    <|MERGE_RESOLUTION|>--- conflicted
+++ resolved
@@ -61,11 +61,7 @@
 
         self.frame_interval = IntegerEntry(
             self, image_acquisition_frame, "Frame interval (s):", self.update_frame_interval, rw=4, cl=0,
-<<<<<<< HEAD
-            default_value=self.user_input_data.frame_interval)
-=======
             default_value=default_value)
->>>>>>> f8313a79
         image_acquisition_frame.grid_rowconfigure(4, weight=0)  # Height of this row doesn't need to stretch
         
         # Create right side frame for image display with vertical centering
