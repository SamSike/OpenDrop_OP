import customtkinter as ctk
from customtkinter import *
from views.component.preparation import create_user_inputs_cm,create_plotting_checklist,create_analysis_checklist_cm
from views.component.imageProcessing import ImageApp
from views.helper.style import set_light_only_color

class CaPreparation(ctk.CTkFrame):
    def __init__(self, parent, user_input_data,experimental_drop, **kwargs):
        super().__init__(parent, **kwargs)
        self.application = "CA"
        self.user_input_data = user_input_data
        self.experimental_drop = experimental_drop
        # Configure the grid to allow expansion for both columns
        self.grid_rowconfigure(0, weight=1)
        self.grid_columnconfigure(0, weight=1)  # Left column for input fields
        self.grid_columnconfigure(1, weight=1)  # Right column for ImageApp

        # Create the frame for organizing input fields on the left
        self.input_fields_frame = ctk.CTkFrame(self)
        set_light_only_color(self.input_fields_frame, "outerframe")
        self.input_fields_frame.grid(row=0, column=0, sticky="nsew", padx=15, pady=(10, 0))  # Left side for input fields

        # Ensure that the parent frame (input_fields_frame) resizes properly
        self.input_fields_frame.grid_rowconfigure(0, weight=1)  # Ensure row 0 expands
        self.input_fields_frame.grid_columnconfigure(0, weight=1)  # Ensure column 0 expands

        # Create a frame for the right side image processing
        self.image_app_frame = CTkFrame(self)
        set_light_only_color(self.image_app_frame, "background")
        self.image_app_frame.grid(row=0, column=1, sticky="nsew", padx=15, pady=(10, 0))  # Right side for ImageApp

        # Instantiate the ImageApp on the right
        self.image_app = ImageApp(self.image_app_frame, self.user_input_data,self.experimental_drop,self.application)  
        self.image_app.pack(fill="both", expand=True)  # Pack the image app to fill the frame  

        # Create user input fields and analysis fields on the left
        self.create_user_input_fields(self.input_fields_frame)
        self.create_analysis_method_fields(self.input_fields_frame)
        self.create_fitting_view_fields(self.input_fields_frame)

    def create_user_input_fields(self, parent_frame):
        """Create and pack user input fields into the specified parent frame."""
        user_input_frame = create_user_inputs_cm(self,parent_frame,self.user_input_data)
        user_input_frame.grid(row=0, column=0, sticky="nsew", pady=(10, 0))  # Use row 0
        # user_input_frame.pack(fill="x", expand=True, pady=(10, 0))  # Adjust as needed for your layout

    def create_analysis_method_fields(self, parent_frame):
        """Create and pack analysis method fields into the specified parent frame."""
        analysis_frame = create_analysis_checklist_cm(self,parent_frame,self.user_input_data)
        analysis_frame.grid(row=1, column=0, sticky="nsew", pady=(10, 0))

    def create_fitting_view_fields(self, parent_frame):
        """Create and pack Statisitcal Output fields into the specified parent frame."""
<<<<<<< HEAD
        fitting_view_frame = create_plotting_checklist_cm(self,parent_frame,self.user_input_data)
        fitting_view_frame.grid(row=2, column=0, sticky="nsew", pady=10)  # Use row 1
        # fitting_view_frame.pack(fill="x", expand=True)  # Pack fitting view fields
=======
        fitting_view_frame = create_plotting_checklist(self,parent_frame,self.user_input_data)
        fitting_view_frame.grid(row=2, column=0, sticky="nsew", pady=(10, 0))  # Use row 1
>>>>>>> fd28b554
<|MERGE_RESOLUTION|>--- conflicted
+++ resolved
@@ -51,11 +51,5 @@
 
     def create_fitting_view_fields(self, parent_frame):
         """Create and pack Statisitcal Output fields into the specified parent frame."""
-<<<<<<< HEAD
-        fitting_view_frame = create_plotting_checklist_cm(self,parent_frame,self.user_input_data)
-        fitting_view_frame.grid(row=2, column=0, sticky="nsew", pady=10)  # Use row 1
-        # fitting_view_frame.pack(fill="x", expand=True)  # Pack fitting view fields
-=======
         fitting_view_frame = create_plotting_checklist(self,parent_frame,self.user_input_data)
-        fitting_view_frame.grid(row=2, column=0, sticky="nsew", pady=(10, 0))  # Use row 1
->>>>>>> fd28b554
+        fitting_view_frame.grid(row=2, column=0, sticky="nsew", pady=10)  # Use row 1