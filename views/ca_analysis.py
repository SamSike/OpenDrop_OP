from customtkinter import *
from PIL import Image, ImageDraw, ImageFont
import numpy as np
import io
import os
import math
import cv2

from utils.image_handler import ImageHandler
from utils.config import *
from utils.validators import *
from views.helper.theme import get_system_text_color
from views.component.CTkXYFrame import *
from views.helper.style import get_color

class CaAnalysis(CTkFrame):
    def __init__(self, parent, user_input_data, **kwargs):
        super().__init__(parent, **kwargs)
        self.user_input_data = user_input_data

        self.grid_columnconfigure(0, weight=1)  # Let table expand
        self.grid_columnconfigure(1, weight=0)  # Prevent images_frame from expanding
        self.grid_rowconfigure(0, weight=1)
        
        self.image_handler = ImageHandler()

        self.output = []
        self.cropped_images = {}  # Dictionary to store cropped images
        self.cropped_angle_images = {}  # Dictionary to store processed cropped images with angle overlay
        
        self.preformed_methods = {key: value for key, value in user_input_data.analysis_methods_ca.items() if value}

        self.table_data = []  # List to store cell references
        self.create_table(parent=self, rows=user_input_data.number_of_frames, columns=len(self.preformed_methods)+1, headers=['Index'] + list(self.preformed_methods.keys()))

<<<<<<< HEAD
        self.images_frame = CTkFrame(self,fg_color=get_color("OUTERFRAME"))
        self.images_frame.grid(row=0, column=1, sticky="nsew", padx=15, pady=(10, 0))
=======
        self.images_frame = CTkFrame(self)
        self.images_frame.grid(row=0, column=1, padx=15, pady=(10, 0), sticky="nsew")
>>>>>>> 5701abf1

        self.current_index = 0
        self.highlight_row(self.current_index)
        self.initialize_image_display(self.images_frame)

    def create_table(self, parent, rows, columns, headers):
        # Create a frame for the table
        table_frame = CTkXYFrame(parent,fg_color=get_color("OUTERFRAME"))
        table_frame.grid(row=0, column=0, pady=15, padx=20, sticky='nsew')

        # Create and place header labels
        for col in range(columns):
            header_label = CTkLabel(table_frame, text=headers[col], font=("Roboto", 14, "bold"))
            header_label.grid(row=0, column=col, padx=10, pady=5)

        # Create and place cell labels for each row
        for row in range(1, rows + 1):
            row_data = []
            for col in range(columns):
                text = ""
                if col == 0:
                    text = row
                cell_label = CTkLabel(table_frame, text=text, font=("Roboto", 12))
                cell_label.grid(row=row, column=col, padx=10, pady=5)
                row_data.append(cell_label)  # Store reference to the cell label
            self.table_data.append(row_data)

        self.table_data[len(self.output)][1].configure(text="PROCESSING...")

    def receive_output(self, extracted_data, experimental_drop=None):
        """Process results and display contact angles"""
        self.output.append(extracted_data)
        
        index = len(self.output) - 1

        # Update table data
        for method in extracted_data.contact_angles.keys():
            preformed_method_list = list(self.preformed_methods.keys())
            
            if method in preformed_method_list:
                column_index = preformed_method_list.index(method)+1
                result = extracted_data.contact_angles[method]
                
                if LEFT_ANGLE in result and RIGHT_ANGLE in result:
                    self.table_data[index][column_index].configure(text=f"({result[LEFT_ANGLE]:.2f}, {result[RIGHT_ANGLE]:.2f})")
                else:
                    print(f"Missing angle data, available keys: {result.keys()}")
        
        # Get cropped image and process contact angles
        try:
            image_path = self.user_input_data.import_files[index]
            
            # Get cropped image from experimental_drop
            cropped_cv = None
            print(f"experimental_drop is not None: {experimental_drop is not None}")
            print(f"hasattr(experimental_drop, 'cropped_image'): {hasattr(experimental_drop, 'cropped_image')}")
            if experimental_drop is not None and hasattr(experimental_drop, 'cropped_image'):
                cropped_cv = experimental_drop.cropped_image
                print(f"Retrieved cropped image from experimental_drop")
            
            # Convert to PIL image and save
            if cropped_cv is not None:
                # Convert OpenCV image to PIL format
                if isinstance(cropped_cv, np.ndarray):
                    # OpenCV format(BGR) to PIL format(RGB)
                    if cropped_cv.ndim == 3 and cropped_cv.shape[2] == 3:
                        cropped_rgb = cv2.cvtColor(cropped_cv, cv2.COLOR_BGR2RGB)
                        cropped_pil = Image.fromarray(cropped_rgb)
                    else:
                        cropped_pil = Image.fromarray(cropped_cv)
                    
                    # Save cropped image
                    self.cropped_images[index] = cropped_pil
                    print(f"Successfully saved cropped image, size: {cropped_pil.size}")
            
            # Check for contact angle data
            if hasattr(extracted_data, 'contact_angles'):
                # Find available method
                method_to_use = None
                if 'tangent fit' in extracted_data.contact_angles:
                    method_to_use = 'tangent fit'
                elif 'ellipse fit' in extracted_data.contact_angles:
                    method_to_use = 'ellipse fit'
                elif 'polynomial fit' in extracted_data.contact_angles:
                    method_to_use = 'polynomial fit'
                elif 'circle fit' in extracted_data.contact_angles:
                    method_to_use = 'circle fit'
                elif 'YL fit' in extracted_data.contact_angles:
                    method_to_use = 'YL fit'
                elif ML_MODEL in extracted_data.contact_angles:
                    method_to_use = ML_MODEL
                
                if method_to_use:
                    angles_data = extracted_data.contact_angles[method_to_use]
                    print(f"Using method '{method_to_use}' data, keys: {angles_data.keys()}")

                    # Special handling for ellipse fit only
                    if method_to_use in [ 'ellipse fit', 'circle fit'] and 'baseline intercepts' in angles_data:
                        baseline_intercepts = angles_data['baseline intercepts']
                        
                        # For ellipse fit, determine left and right points
                        if baseline_intercepts[0][0] < baseline_intercepts[1][0]:
                            # The first point is on the left (smaller x-coordinate)
                            left_point = baseline_intercepts[0]
                            right_point = baseline_intercepts[1]
                        else:
                            # The first point is on the right (larger x-coordinate)
                            left_point = baseline_intercepts[1]
                            right_point = baseline_intercepts[0]
                            
                        # Create contact_points from baseline_intercepts
                        angles_data['contact points'] = [left_point, right_point]
                        
                        # Get the angles
                        left_angle = angles_data['left angle']
                        right_angle = angles_data['right angle']
                        
                        left_angle_rad = math.radians(left_angle)
                        right_angle_rad = math.radians(180 - right_angle)

                        # Length of tangent line
                        line_length = 50
                        
                        # Calculate tangent line endpoints
                        left_dx = math.cos(left_angle_rad) * line_length
                        left_dy = math.sin(left_angle_rad) * line_length
                        right_dx = math.cos(right_angle_rad) * line_length
                        right_dy = math.sin(right_angle_rad) * line_length
                        
                        # Create tangent lines in the expected format
                        angles_data['tangent lines'] = (
                            ((float(left_point[0]), float(left_point[1])), 
                            (float(left_point[0] + left_dx), float(left_point[1] - left_dy))),
                            ((float(right_point[0]), float(right_point[1])), 
                            (float(right_point[0] + right_dx), float(right_point[1] - right_dy)))
                        )
                    # Special handling for polynomial fit
                    elif method_to_use == 'polynomial fit' and 'contact points' in angles_data:
                        contact_points = angles_data['contact points']
                        
                        # For polynomial fit, create tangent lines based on the angles
                        if 'left angle' in angles_data and 'right angle' in angles_data:
                            left_angle = angles_data['left angle']
                            right_angle = angles_data['right angle']
                            
                            # Determine left and right points
                            if contact_points[0][0] < contact_points[1][0]:
                                left_point = contact_points[0]
                                right_point = contact_points[1]
                            else:
                                left_point = contact_points[1]
                                right_point = contact_points[0]
                            
                            # Calculate tangent lines using angles
                            left_angle_rad = math.radians(left_angle)
                            right_angle_rad = math.radians(180 - right_angle)
                            
                            line_length = 50
                            
                            # Calculate tangent line endpoints
                            left_dx = math.cos(left_angle_rad) * line_length
                            left_dy = math.sin(left_angle_rad) * line_length
                            right_dx = math.cos(right_angle_rad) * line_length
                            right_dy = math.sin(right_angle_rad) * line_length
                            
                            # Create tangent lines in the expected format
                            angles_data['tangent lines'] = (
                                ((float(left_point[0]), float(left_point[1])), 
                                (float(left_point[0] + left_dx), float(left_point[1] - left_dy))),
                                ((float(right_point[0]), float(right_point[1])), 
                                (float(right_point[0] + right_dx), float(right_point[1] - right_dy)))
                            )
                    elif method_to_use == 'YL fit' and 'fit shape' in angles_data and 'baseline' in angles_data:
                        # For YL fit, extract contact points from the fit shape and baseline
                        fit_shape = angles_data['fit shape']
                        baseline = angles_data['baseline']
                        
                        # The first and last points of the fit shape are likely the contact points
                        # Alternatively, use the first and last points of the baseline
                        if len(baseline) >= 2:
                            left_point = baseline[0]
                            right_point = baseline[-1]
                        elif len(fit_shape) >= 2:
                            left_point = fit_shape[0]
                            right_point = fit_shape[len(fit_shape)//2]  # Middle point might be the right contact point
                        
                        # Create contact_points
                        angles_data['contact points'] = [left_point, right_point]
                        
                        # Get the angles
                        left_angle = angles_data['left angle']
                        right_angle = angles_data['right angle']
                        
                        # Calculate tangent lines using angles
                        left_angle_rad = math.radians(left_angle)
                        right_angle_rad = math.radians(180 - right_angle)
                        
                        line_length = 50
                        
                        # Calculate tangent line endpoints
                        left_dx = math.cos(left_angle_rad) * line_length
                        left_dy = math.sin(left_angle_rad) * line_length
                        right_dx = math.cos(right_angle_rad) * line_length
                        right_dy = math.sin(right_angle_rad) * line_length
                        
                        # Create tangent lines in the expected format
                        angles_data['tangent lines'] = (
                            ((float(left_point[0]), float(left_point[1])), 
                            (float(left_point[0] + left_dx), float(left_point[1] - left_dy))),
                            ((float(right_point[0]), float(right_point[1])), 
                            (float(right_point[0] + right_dx), float(right_point[1] - right_dy)))
                        )
                    # Get left and right angle values
                    left_angle = right_angle = None
                    for key in [LEFT_ANGLE, 'left angle', 'left_angle']:
                        if key in angles_data:
                            left_angle = angles_data[key]
                            break
                    
                    for key in [RIGHT_ANGLE, 'right angle', 'right_angle']:
                        if key in angles_data:
                            right_angle = angles_data[key]
                            break
                    
                    if left_angle is not None and right_angle is not None:
                        # Find contact points data
                        contact_points = None
                        for key in ['contact_points', 'tangent contact points', 'contact points', 'baseline intercepts']:
                            if key in angles_data:
                                if key == 'baseline intercepts':
                                    # Convert baseline intercepts to contact points format
                                    contact_points = angles_data[key]
                                else:
                                    contact_points = angles_data[key]
                                print(f"Found contact points data: {key} = {contact_points}")
                                break
                        
                        # Find tangent line data
                        tangent_lines = None
                        for key in ['tangent lines', 'tangent_lines']:
                            if key in angles_data:
                                tangent_lines = angles_data[key]
                                print(f"Found tangent lines data: {key} = {tangent_lines}")
                                break
                        
                        # Draw annotations on cropped image
                        print(f"Index: {index}")
                        print(f"self.cropped_images:{self.cropped_images}")
                        print(f"Index in self.cropped_images: {index in self.cropped_images}")
                        if contact_points is not None and tangent_lines is not None and index in self.cropped_images:
                            print(f"Creating angle annotations on cropped image")
                            
                            cropped_img = self.cropped_images[index]
                            cropped_with_overlay = self.draw_on_cropped_image(
                                cropped_img, left_angle, right_angle, contact_points, tangent_lines
                            )
                            
                            # Save annotated cropped image
                            self.cropped_angle_images[index] = cropped_with_overlay
                            
                            # Update display
                            if self.current_index == index and self.show_angles_var.get() == 1:
                                self.display_current_image()
                        else:
                            print(f"Cannot create cropped image annotations: missing required data")
                    else:
                        print(f"Image {index+1} missing angle data")
                else:
                    print(f"Image {index+1} has no supported contact angle method")
        except Exception as e:
            print(f"Error processing contact angle data: {e}")
            import traceback
            traceback.print_exc()

        # Update processing status display
        if len(self.output) < self.user_input_data.number_of_frames:
            self.table_data[len(self.output)][1].configure(text="PROCESSING...")

    def highlight_row(self, row_index):
        # Reset all rows to default color
        for row in self.table_data:
            for cell in row:
                color = get_system_text_color()
                cell.configure(text_color=color)  # Reset to default text color

        # Highlight the specified row
        if 0 <= row_index < len(self.table_data):
            for cell in self.table_data[row_index]:
                cell.configure(text_color="red")  # Change text color to red

    def initialize_image_display(self, frame):
        display_frame = CTkFrame(frame,fg_color=get_color("OUTERFRAME"))
        display_frame.grid(sticky="nsew", padx=15, pady=(10, 0))

        self.image_label = CTkLabel(display_frame, text="", fg_color="lightgrey", width=400, height=300)
        self.image_label.grid(padx=10, pady=(10, 5))

        file_name = os.path.basename(self.user_input_data.import_files[self.current_index])
        self.name_label = CTkLabel(display_frame, text=file_name)
        self.name_label.grid()

        # Toggle controls area
        self.toggle_frame = CTkFrame(display_frame,fg_color=get_color("Innerframe"))
        self.toggle_frame.grid(pady=(5, 0))
        
        # Toggle between original/cropped images with contact angles
        self.show_angles_var = IntVar(value=0)  # Default to showing original image without angles
        self.show_angles_cb = CTkCheckBox(
            self.toggle_frame, 
            text="Show Contact Angles (Cropped View)", 
            variable=self.show_angles_var, 
            command=self.toggle_view
        )
        self.show_angles_cb.grid(row=0, column=0, padx=10, pady=5)

        # Image navigation controls
        self.image_navigation_frame = CTkFrame(display_frame,fg_color=get_color("entry"))
        self.image_navigation_frame.grid(pady=20)

        self.prev_button = CTkButton(self.image_navigation_frame, text="<", command=lambda: self.change_image(-1), width=30)
        self.prev_button.grid(row=0, column=0, padx=5, pady=5)

        self.index_entry = CTkEntry(self.image_navigation_frame, width=50)
        self.index_entry.grid(row=0, column=1, padx=5, pady=5)
        self.index_entry.bind("<Return>", lambda event: self.update_index_from_entry())
        self.index_entry.insert(0, str(self.current_index + 1))

        self.navigation_label = CTkLabel(self.image_navigation_frame, text=f" of {self.user_input_data.number_of_frames}", font=("Arial", 12))
        self.navigation_label.grid(row=0, column=2, padx=5, pady=5)

        self.next_button = CTkButton(self.image_navigation_frame, text=">", command=lambda: self.change_image(1), width=30)
        self.next_button.grid(row=0, column=3, padx=5, pady=5)

        self.load_image(self.user_input_data.import_files[self.current_index])

    def toggle_view(self):
        """Toggle between original image and cropped image with angles"""
        self.display_current_image()
    
    def display_current_image(self):
        """Display appropriate image based on current settings"""
        if self.show_angles_var.get() == 0:
            # Show original image without annotations
            self.display_original_image()
        else:
            # Show cropped image with annotations
            self.display_cropped_image()

    def display_original_image(self):
        """Display original image"""
        if hasattr(self, 'current_image') and self.current_image:
            width, height = self.current_image.size
            new_width, new_height = self.image_handler.get_fitting_dimensions(width, height)
            self.tk_image = CTkImage(self.current_image, size=(new_width, new_height))
            self.image_label.configure(image=self.tk_image)
            self.image_label.image = self.tk_image
        else:
            self.image_label.configure(image=None, text="No image")

    def display_cropped_image(self):
        """Display cropped image with angle annotations"""
        if self.current_index in self.cropped_angle_images:
            # Use cropped image with annotations
            img = self.cropped_angle_images[self.current_index]
            
            # Resize and display
            width, height = img.size
            new_width, new_height = self.image_handler.get_fitting_dimensions(width, height)
            self.tk_image = CTkImage(img, size=(new_width, new_height))
            self.image_label.configure(image=self.tk_image)
            self.image_label.image = self.tk_image
        elif self.current_index in self.cropped_images:
            # Fall back to cropped image without annotations
            img = self.cropped_images[self.current_index]
            
            # Resize and display
            width, height = img.size
            new_width, new_height = self.image_handler.get_fitting_dimensions(width, height)
            self.tk_image = CTkImage(img, size=(new_width, new_height))
            self.image_label.configure(image=self.tk_image)
            self.image_label.image = self.tk_image

    def load_image(self, selected_image):
        """Load image and prepare for display"""
        try:
            # Load original image
            self.current_image = Image.open(selected_image)
            
            # Display current image
            self.display_current_image()
        except Exception as e:
            print(f"Error loading image: {e}")
            self.current_image = None

    def draw_on_cropped_image(self, image, left_angle, right_angle, contact_points, tangent_lines):
        """Draw contact angle annotations on cropped image"""
        img = image.copy()
        draw = ImageDraw.Draw(img)
        
        if contact_points is not None:
            # Use original calculated coordinates, no offset needed
            left_point = (float(contact_points[0][0]), float(contact_points[0][1]))
            right_point = (float(contact_points[1][0]), float(contact_points[1][1]))
            left_tangent_start = (float(tangent_lines[0][0][0]), float(tangent_lines[0][0][1]))
            left_tangent_end = (float(tangent_lines[0][1][0]), float(tangent_lines[0][1][1]))
            right_tangent_start = (float(tangent_lines[1][0][0]), float(tangent_lines[1][0][1]))
            right_tangent_end = (float(tangent_lines[1][1][0]), float(tangent_lines[1][1][1]))
            
            # Calculate tangent direction vectors
            left_dir_x = left_tangent_end[0] - left_tangent_start[0]
            left_dir_y = left_tangent_end[1] - left_tangent_start[1]
            right_dir_x = right_tangent_end[0] - right_tangent_start[0]
            right_dir_y = right_tangent_end[1] - right_tangent_start[1]
            
            # Normalize vectors
            left_len = math.sqrt(left_dir_x**2 + left_dir_y**2)
            right_len = math.sqrt(right_dir_x**2 + right_dir_y**2)
            
            if left_len > 0:
                left_dir_x /= left_len
                left_dir_y /= left_len
            
            if right_len > 0:
                right_dir_x /= right_len
                right_dir_y /= right_len
            
            # Set tangent length
            tangent_length = 80
            
            # Calculate extended tangent lines
            extended_left_tangent_end = (left_point[0] + left_dir_x * tangent_length, 
                                     left_point[1] + left_dir_y * tangent_length)
            
            extended_right_tangent_end = (right_point[0] + right_dir_x * tangent_length, 
                                      right_point[1] + right_dir_y * tangent_length)
            
            # Draw baseline - connect the two contact points
            baseline_width = 2
            baseline_color = 'yellow'
            
            # Calculate baseline direction vector
            baseline_dx = right_point[0] - left_point[0]
            baseline_dy = right_point[1] - left_point[1]
            baseline_length = math.sqrt(baseline_dx**2 + baseline_dy**2)
            
            if baseline_length > 0:
                # Unit direction vector
                baseline_dx /= baseline_length
                baseline_dy /= baseline_length
                
                # Extend baseline
                baseline_extension = 30
                baseline_left = (left_point[0] - baseline_dx * baseline_extension, 
                                left_point[1] - baseline_dy * baseline_extension)
                baseline_right = (right_point[0] + baseline_dx * baseline_extension, 
                                right_point[1] + baseline_dy * baseline_extension)
                
                # Draw baseline
                draw.line((baseline_left[0], baseline_left[1], baseline_right[0], baseline_right[1]), 
                        fill=baseline_color, width=baseline_width)
            else:
                # Zero length baseline case
                draw.line((left_point[0], left_point[1], right_point[0], right_point[1]), 
                        fill=baseline_color, width=baseline_width)
            
            # Draw contact points (green dots)
            dot_radius = 3
            draw.ellipse((left_point[0]-dot_radius, left_point[1]-dot_radius, 
                        left_point[0]+dot_radius, left_point[1]+dot_radius), fill='#39FF14')
            draw.ellipse((right_point[0]-dot_radius, right_point[1]-dot_radius, 
                        right_point[0]+dot_radius, right_point[1]+dot_radius), fill='#39FF14')
            
            # Draw tangent lines (red lines)
            draw.line((left_point[0], left_point[1], 
                    extended_left_tangent_end[0], extended_left_tangent_end[1]), 
                    fill='red', width=2)
            draw.line((right_point[0], right_point[1], 
                    extended_right_tangent_end[0], extended_right_tangent_end[1]), 
                    fill='red', width=2)
            
            # Add angle label text
            try:
                font = ImageFont.truetype("views/assets/DejaVuSans.ttf", 16)
            except:
                try:
                    font = ImageFont.load_default()
                except:
                    font = None
            
            # Add angle text labels
            left_text = f"θL: {left_angle:.2f}°"
            right_text = f"θR: {right_angle:.2f}°"
            
            # Set text positions - based on tangent direction
            text_offset = 25
            left_text_pos = (left_point[0] + 0.5*text_offset, left_point[1] - 2*text_offset)
            right_text_pos = (right_point[0] - 3*text_offset, right_point[1] - 3.5*text_offset)
            
            draw.text(left_text_pos, left_text, fill='red', font=font)
            draw.text(right_text_pos, right_text, fill='red', font=font)
        
        return img

    def change_image(self, direction):
        """Change displayed image"""
        if self.user_input_data.import_files:
            self.current_index = (
                self.current_index + direction) % self.user_input_data.number_of_frames
            # Load the new image
            self.load_image(
                self.user_input_data.import_files[self.current_index])
            self.update_index_entry()  # Update the entry with the current index
            file_name = os.path.basename(
                self.user_input_data.import_files[self.current_index])
            self.name_label.configure(text=file_name)

            self.highlight_row(self.current_index)

    def update_index_from_entry(self):
        """Update current index based on user input"""
        try:
            new_index = int(self.index_entry.get()) - 1  # Convert to zero-based index
            if 0 <= new_index < self.user_input_data.number_of_frames:
                self.current_index = new_index
                # Load the new image
                self.load_image(
                    self.user_input_data.import_files[self.current_index])
                
                # Update filename display
                file_name = os.path.basename(
                    self.user_input_data.import_files[self.current_index])
                self.name_label.configure(text=file_name)
                
                # Highlight current row
                self.highlight_row(self.current_index)
            else:
                print("Index out of range")
        except ValueError:
            print("Invalid input. Please enter a number.")

        self.update_index_entry()  # Update entry display

    def update_index_entry(self):
        """Update index entry to reflect current index"""
        self.index_entry.delete(0, 'end')  # Clear current entry
        # Insert new index (1-based)
        self.index_entry.insert(0, str(self.current_index + 1))<|MERGE_RESOLUTION|>--- conflicted
+++ resolved
@@ -33,13 +33,8 @@
         self.table_data = []  # List to store cell references
         self.create_table(parent=self, rows=user_input_data.number_of_frames, columns=len(self.preformed_methods)+1, headers=['Index'] + list(self.preformed_methods.keys()))
 
-<<<<<<< HEAD
         self.images_frame = CTkFrame(self,fg_color=get_color("OUTERFRAME"))
         self.images_frame.grid(row=0, column=1, sticky="nsew", padx=15, pady=(10, 0))
-=======
-        self.images_frame = CTkFrame(self)
-        self.images_frame.grid(row=0, column=1, padx=15, pady=(10, 0), sticky="nsew")
->>>>>>> 5701abf1
 
         self.current_index = 0
         self.highlight_row(self.current_index)
