--- conflicted
+++ resolved
@@ -1,24 +1,7 @@
-
-
 import pytest
-<<<<<<< HEAD
-import time
-from customtkinter import CTk, CTkFrame
-from views.ift_analysis import IftAnalysis
-from modules.core.classes import ExperimentalSetup
-from unittest import mock
-
-@pytest.fixture(autouse=True)
-def mock_gui_methods():
-    with mock.patch("views.component.imageGallery.ImageGallery.display_image"), \
-         mock.patch("customtkinter.CTkLabel.configure"):
-        yield
-
-=======
 from unittest.mock import patch, MagicMock
 import matplotlib
 matplotlib.use("Agg")
->>>>>>> 52cdaec5
 
 @pytest.fixture
 def dummy_data():
